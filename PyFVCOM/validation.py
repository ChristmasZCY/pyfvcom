--- conflicted
+++ resolved
@@ -489,12 +489,6 @@
             if self.horizontal_match == 'nearest':
                 self.chosen_mod_nodes = np.squeeze(np.asarray([self.fvcom_data.closest_element(this_ll) for this_ll in self.chosen_obs_ll]))[:, np.newaxis]
                 self.chosen_mod_nodes_weights = np.ones(len(self.chosen_mod_nodes))[:, np.newaxis]
-<<<<<<< HEAD
- 
-#                self.chosen_mod_nodes = self.fvcom_data.closest_element(self.chosen_obs_ll)
-#                self.chosen_mod_nodes_weights = np.ones(len(self.chosen_mod_nodes))
-=======
->>>>>>> 8ef7d57d
             elif self.horizontal_match == 'interp':
                 chosen_mod_nodes = []
                 chosen_mod_nodes_weights = [] 
