--- conflicted
+++ resolved
@@ -7,18 +7,13 @@
 from pathlib import Path
 from warnings import warn
 
-#import cartopy.crs as ccrs
-#import cartopy.feature as cfeature
+import cartopy.crs as ccrs
+import cartopy.feature as cfeature
 import matplotlib.widgets
 import mpl_toolkits.axes_grid1
 import numpy as np
-<<<<<<< HEAD
-#from cartopy.mpl.gridliner import LONGITUDE_FORMATTER, LATITUDE_FORMATTER
+from cartopy.mpl.gridliner import LONGITUDE_FORMATTER, LATITUDE_FORMATTER
 from descartes import PolygonPatch
-=======
-from cartopy.mpl.gridliner import LONGITUDE_FORMATTER, LATITUDE_FORMATTER
-#from descartes import PolygonPatch
->>>>>>> efa264e5
 from matplotlib import pyplot as plt
 from matplotlib import rcParams
 from matplotlib.animation import FuncAnimation
