""" Plotting class for FVCOM results. """

from __future__ import print_function

import copy
from datetime import datetime
from pathlib import Path
from warnings import warn

#import cartopy.crs as ccrs
#import cartopy.feature as cfeature
import matplotlib.widgets
import mpl_toolkits.axes_grid1
import numpy as np
<<<<<<< HEAD
#from cartopy.mpl.gridliner import LONGITUDE_FORMATTER, LATITUDE_FORMATTER
=======
from cartopy.mpl.gridliner import LONGITUDE_FORMATTER, LATITUDE_FORMATTER
>>>>>>> 4789540f
from descartes import PolygonPatch
from matplotlib import pyplot as plt
from matplotlib import rcParams
from matplotlib.animation import FuncAnimation
from matplotlib.dates import DateFormatter, date2num
from mpl_toolkits.axes_grid1 import make_axes_locatable
from shapely.geometry import Polygon, Point, LineString

from PyFVCOM.coordinate import lonlat_from_utm, utm_from_lonlat
from PyFVCOM.current import vector2scalar
from PyFVCOM.grid import get_boundary_polygons
from PyFVCOM.grid import getcrossectiontriangles, unstructured_grid_depths, Domain, nodes2elems, mp_interp_func
from PyFVCOM.ocean import depth2pressure, dens_jackett
from PyFVCOM.read import FileReader
from PyFVCOM.utilities.general import PassiveStore, warn

have_basemap = True

try:
    from mpl_toolkits.basemap import Basemap
except ImportError:
    warn('No mpl_toolkits found in this python installation. Some functions will be disabled.')
    Basemap = None
    have_basemap = False

rcParams['mathtext.default'] = 'regular'  # use non-LaTeX fonts


class Depth(object):
    """ Create depth-resolved plots based on output from FVCOM.

    Provides
    --------
    plot_slice

    Author(s)
    ---------
    Pierre Cazenave (Plymouth Marine Laboratory)

    """

    def __init__(self, dataset, figure=None, figsize=(20, 8), axes=None, cmap='viridis', title=None, legend=False,
                 fs=10, date_format=None, cb_label=None, hold=False):
        """
        Parameters
        ----------
        dataset : Dataset, PyFVCOM.read.FileReader
            netCDF4 Dataset or PyFVCOM.read.FileReader object.
        figure : Figure, optional
            Matplotlib Figure object. A figure object is created if not
            provided.
        figsize : tuple(float), optional
            Figure size in cm. This is only used if a new Figure object is
            created.
        axes : Axes, optional
            Matplotlib axes object. An Axes object is created if not
            provided.
        cmap : None, Colormap
            Provide a colourmap to use when plotting vectors or 2D plots (anything with a magnitude). Defaults to
            'viridis'.
        title : str, optional
            Title to use when creating the plot.
        fs : int, optional
            Font size to use when rendering plot text.
        legend : bool, optional
            Set to True to add a legend. Defaults to False.
        date_format : str
            Date format to use.
        cb_label : str
            Label to apply to the colour bar. Defaults to no label.
        hold : bool, optional
            Set to True to keep existing plots when adding to an existing figure. Defaults to False.

        """
        self.ds = dataset
        self.figure = figure
        self.axes = axes
        self.fs = fs
        self.title = title
        self.figsize = figsize
        self.hold = hold
        self.add_legend = legend
        self.cmap = cmap
        self.date_format = date_format
        self.cb_label = cb_label

        # Plot instances (initialise to None for truthiness test later)
        self.slice_plot = None

        # Are we working with a FileReader object or a bog-standard netCDF4 Dataset?
        self._FileReader = False
        if isinstance(dataset, (FileReader, Domain)):
            self._FileReader = True

        # Initialise the figure
        self.__init_figure()

    def __init_figure(self):
        # Initialise the figure
        if self.figure is None:
            figsize = (cm2inch(self.figsize[0]), cm2inch(self.figsize[1]))
            self.figure = plt.figure(figsize=figsize)

        # Create plot axes
        if not self.axes:
            self.axes = self.figure.add_subplot(1, 1, 1)

        if self.title:
            self.axes.set_title(self.title)

    def plot_slice(self, horizontal, depth, variable, fill_seabed=False, *args, **kwargs):
        """

        Parameters
        ----------
        horizontal : np.ndarray
            The horizontal array (x-axis). This can be distance along the slice or a coordinate.
        depth : np.ndarray
            The vertical depth array (positive-down).
        variable : np.ndarray
            The variable to plot in the vertical. Its shape must be compatible with `horizontal' and `depth'.
        fill_seabed : bool, optional
            Set to True to fill the seabed from the maximum water depth to the edge of the plot with gray.

        Remaining args and kwargs are passed to self.axes.pcolormesh.

        """

        # I'm not much of a fan of all this transposing. It feels like it's going to be a pain to debug when it
        # inevitably does something you don't expect.
        try:
            self.slice_plot = self.axes.pcolormesh(horizontal, -depth, variable,
                                                   cmap=self.cmap, *args, **kwargs)
        except TypeError:
            # Try flipping the data array, that might make it work.
            self.slice_plot = self.axes.pcolormesh(horizontal, -depth, variable.T,
                                                   cmap=self.cmap, *args, **kwargs)

        if fill_seabed:
            self.axes.fill_between(horizontal, self.axes.get_ylim()[0], -np.max(depth, axis=0), color='0.6')

        divider = make_axes_locatable(self.axes)
        cax = divider.append_axes("right", size="3%", pad=0.1)
        self.colorbar = self.figure.colorbar(self.slice_plot, cax=cax)
        self.colorbar.ax.tick_params(labelsize=self.fs)
        if self.cb_label:
            self.colorbar.set_label(self.cb_label)


class Time(object):
    """ Create time series plots based on output from FVCOM.

    Provides
    --------
    plot_line
    plot_scatter
    plot_quiver
    plot_surface

    Author(s)
    ---------
    Pierre Cazenave (Plymouth Marine Laboratory)

    """

    def __init__(self, dataset, figure=None, figsize=(20, 8), axes=None, cmap='viridis', title=None, legend=False,
                 fs=10, date_format=None, cb_label=None, hold=False, extend='neither'):
        """
        Parameters
        ----------
        dataset : Dataset, PyFVCOM.read.FileReader
            netCDF4 Dataset or PyFVCOM.read.FileReader object.
        figure : Figure, optional
            Matplotlib Figure object. A figure object is created if not
            provided.
        figsize : tuple(float), optional
            Figure size in cm. This is only used if a new Figure object is
            created.
        axes : Axes, optional
            Matplotlib axes object. An Axes object is created if not
            provided.
        cmap : None, Colormap
            Provide a colourmap to use when plotting vectors or 2D plots (anything with a magnitude). Defaults to
            'viridis'.
        title : str, optional
            Title to use when creating the plot.
        fs : int, optional
            Font size to use when rendering plot text.
        legend : bool, optional
            Set to True to add a legend. Defaults to False.
        date_format : str
            Date format to use.
        cb_label : str
            Label to apply to the colour bar. Defaults to no label.
        hold : bool, optional
            Set to True to keep existing plots when adding to an existing figure. Defaults to False.
        extend : str, optional
            Set the colour bar extension ('neither', 'both', 'min', 'max').
            Defaults to 'neither').

        """
        self.ds = dataset
        self.figure = figure
        self.axes = axes
        self.fs = fs
        self.title = title
        self.figsize = figsize
        self.hold = hold
        self.add_legend = legend
        self.cmap = cmap
        self.date_format = date_format
        self.cb_label = cb_label
        self.extend = extend

        # Plot instances (initialise to None for truthiness test later)
        self.line_plot = None
        self.scatter_plot = None
        self.quiver_plot = None  # for vectors with time (e.g. currents at a point)
        self.surface_plot = None  # for depth-resolved time, for example.
        self.legend = None
        self.colorbar = None
        self.quiver_key = None

        # Are we working with a FileReader object or a bog-standard netCDF4 Dataset?
        self._FileReader = False
        if isinstance(dataset, (FileReader, Domain)):
            self._FileReader = True

        # Initialise the figure
        self.__init_figure()

    def __init_figure(self):
        # Read in required grid variables
        if self._FileReader:
            self.time = self.ds.time.datetime
        else:
            # Try a couple of time formats.
            try:
                self.time = np.asarray([datetime.strftime('%Y-%m-%dT%H:%M:%S.%f', i) for i in self.ds.variables['Times']])
            except ValueError:
                self.time = np.asarray([datetime.strftime('%Y/%m/%d %H:%M:%S.%f', i) for i in self.ds.variables['Times']])
        self.n_times = len(self.time)

        # Initialise the figure
        if self.figure is None:
            figsize = (cm2inch(self.figsize[0]), cm2inch(self.figsize[1]))
            self.figure = plt.figure(figsize=figsize)

        # Create plot axes
        if not self.axes:
            self.axes = self.figure.add_subplot(1, 1, 1)

        if self.title:
            self.axes.set_title(self.title)

    def plot_line(self, time_series, *args, **kwargs):
        """
        Plot a time series as a line.

        Parameters
        ----------
        time_series : list-like, np.ndarray
            Time series data to plot.

        Additional kwargs are passed to `matplotlib.pyplot.plot'.

        """

        if self.line_plot and not self.hold:
            # Update the current line.
            self.line_plot.set_ydata = time_series
            self.line_plot.set_xdata = self.time
            return

        self.line_plot, = self.axes.plot(self.time, time_series,
                                         *args, **kwargs)

        if self.add_legend:
            self.legend = self.axes.legend(frameon=False)

    def plot_scatter(self, time_series, **kwargs):
        """
        Plot a time series as a set of scatter points.

        Parameters
        ----------
        time_series : list-like, np.ndarray
            Time series data to plot.

        Additional kwargs are passed to `matplotlib.pyplot.scatter'.

        """

        if self.scatter_plot and not self.hold:
            # Update the current scatter. I can't see how to replace both the x, y and colour data (I think set_array
            # does the latter), so just clear the axis and start again.
            self.axes.cla()

        self.scatter_plot = self.axes.scatter(self.time, time_series,
                                              **kwargs)
        if self.add_legend:
            self.legend = self.axes.legend(frameon=False)

    def plot_quiver(self, u, v, field=None, scale=1, **kwargs):
        """
        Plot a time series of vectors.

        Parameters
        ----------
        u, v : list-like, np.ndarray
            Arrays of time-varying vector components.
        field : list-like, np.ndarray, str, optional
            Field by which to colour the vectors. If set to 'magnitude', use the magnitude of the velocity vectors.
            Defaults to colouring by `color'.
        scale : float, optional
            Scale to pass to the quiver. See `matplotlib.pyplot.quiver' for information.

        Additional kwargs are passed to `matplotlib.pyplot.quiver'.

        Notes
        -----

        The `hold' option to PyFVCOM.plot.Time has no effect here: an existing plot is cleared before adding new data.

        """

        # To plot time along the x-axis with quiver, we need to use numerical representations of time. So,
        # convert from datetimes to numbers and then format the x-axis labels after the fact.
        quiver_time = date2num(self.time)

        if field == 'magnitude':
            field = np.hypot(u, v)

        if self.quiver_plot:
            if np.any(field):
                self.quiver_plot.set_UVC(u, v, field)
            else:
                self.quiver_plot.set_UVC(u, v)
            return

        if np.any(field):
            self.quiver_plot = self.axes.quiver(quiver_time, np.zeros(u.shape), u, v, field,
                                                cmap=self.cmap,
                                                units='inches',
                                                scale_units='inches',
                                                scale=scale,
                                                **kwargs)
            divider = make_axes_locatable(self.axes)
            cax = divider.append_axes("right", size="3%", pad=0.1)
            self.colorbar = self.figure.colorbar(self.quiver_plot, cax=cax)
            self.colorbar.ax.tick_params(labelsize=self.fs)
            if self.cb_label:
                self.colorbar.set_label(self.cb_label)

        else:
            self.quiver_plot = self.axes.quiver(quiver_time, np.zeros(u.shape), u, v,
                                                units='inches',
                                                scale_units='inches',
                                                scale=scale,
                                                **kwargs)

        # Something approaching dynamic labelling of dates.
        if not self.date_format:
            x_range = self.quiver_plot.axes.get_xlim()
            x_delta = x_range[1] - x_range[0]
            if x_delta > int(1.5 * 365):
                date_format = DateFormatter('%Y-%m-%d')
            elif x_delta > 2:
                date_format = DateFormatter('%Y-%m-%d %H:%M')
            elif x_delta < 2:
                date_format = DateFormatter('%H:%M:%S')
            else:
                date_format = DateFormatter('%H:%M')
            self.axes.xaxis.set_major_formatter(date_format)
        else:
            self.axes.xaxis.set_major_formatter(self.date_format)

        if self.add_legend:
            label = f'{scale} $\mathrm{{ms^{-1}}}$'
            self.quiver_key = plt.quiverkey(self.quiver_plot, 0.9, 0.9, scale, label, coordinates='axes')

        # Turn off the y-axis labels as they don't correspond to the vector lengths.
        self.axes.get_yaxis().set_visible(False)

    def plot_surface(self, depth, time_series, fill_seabed=False, **kwargs):
        """
        Parameters
        ----------
        depth : np.ndarray
            Depth-varying array of depth. See `PyFVCOM.tide.make_water_column' for more information.
        time_series : np.ndarray
            Depth-varying array of data to plot.
        fill_seabed : bool, optional
            Set to True to fill the seabed from the maximum water depth to the edge of the plot with gray.

        Remaining kwargs are passed to self.axes.pcolormesh.

        """

        # Squeeze out singleton dimensions first.
        depth = np.squeeze(depth)
        time_series = np.squeeze(time_series)

        if not self.surface_plot:
            self.surface_plot = self.axes.pcolormesh(np.tile(self.time, [depth.shape[-1], 1]).T,
                                                     depth,
                                                     time_series,
                                                     cmap=self.cmap,
                                                     **kwargs)

            if fill_seabed:
                self.axes.fill_between(self.time, np.min(depth, axis=1), self.axes.get_ylim()[0], color='0.6')
            divider = make_axes_locatable(self.axes)

            cax = divider.append_axes("right", size="3%", pad=0.1)
            self.colorbar = self.figure.colorbar(self.surface_plot, cax=cax, extend=self.extend)
            self.colorbar.ax.tick_params(labelsize=self.fs)
            if self.cb_label:
                self.colorbar.set_label(self.cb_label)
        else:
            # Update the existing plot with the new data (currently untested!)
            self.surface_plot.set_array(time_series)


class Plotter(object):
    """ Create plot objects based on output from the FVCOM.

    Class to assist in the creation of plots and animations based on output
    from the FVCOM.

    Methods
    -------
    plot_field
    plot_quiver
    plot_lines
    plot_scatter
    plot_streamlines
    add_scale
    set_title
    replot
    close

    Author(s)
    ---------
    James Clark (Plymouth Marine Laboratory)
    Pierre Cazenave (Plymouth Marine Laboratory)
    Mike Bedington (Plymouth Marine Laboratory)

    """

    def __init__(self, dataset, figure=None, axes=None, stations=None, extents=None, vmin=None, vmax=None, mask=None,
                 res='c', fs=10, title=None, cmap='viridis', figsize=(10., 10.), axis_position=None, tick_inc=None,
                 cb_label=None, extend='neither', norm=None, m=None, cartesian=False, mapper='basemap', coast=True, **bmargs):
        """
        Parameters
        ----------
        dataset : Dataset, PyFVCOM.read.FileReader
            netCDF4 Dataset or PyFVCOM.read.FileReader object.
        stations : 2D array, optional
            List of station coordinates to be plotted ([[lons], [lats]])
        extents : 1D array, optional
            Four element numpy array giving lon/lat limits as west, east, south, north (e.g. [-4.56, -3.76, 49.96,
            50.44])
        vmin : float, optional
            Lower bound to be used on colour bar (plot_field only).
        vmax : float, optional
            Upper bound to be used colour bar (plot_field only).
        mask : float, optional
            Mask out values < mask (plot_field only).
        res : string, optional
            Resolution to use when drawing Basemap object. If None, no coastline is plotted.
        fs : int, optional
            Font size to use when rendering plot text
        title : str, optional
            Title to use when creating the plot
        cmap : string, optional
            Colormap to use when shading field data (plot_field only).
        figure : Figure, optional
            Matplotlib figure object. A figure object is created if not
            provided.
        figsize : tuple(float), optional
            Figure size in cm. This is only used if a new Figure object is
            created.
        axes : Axes, optional
            Matplotlib Axes object. An Axes object is created if not
            provided.
        axis_position : 1D array, optional
            Array giving axis dimensions
        tick_inc : list, optional
            Add coordinate axes (i.e. lat/long) at the intervals specified in
            the list ([lon_spacing, lat_spacing]).
        cb_label : str, optional
            Set the colour bar label.
        extend : str, optional
            Set the colour bar extension ('neither', 'both', 'min', 'max').
            Defaults to 'neither').
        norm : matplotlib.colors.Normalize, optional
            Normalise the luminance to 0, 1. For example, use from matplotlib.colors.LogNorm to do log plots of fields.
        m : mpl_toolkits.basemap.Basemap, optional
            Pass a Basemap object rather than creating one on each invocation.
        cartesian : bool, optional
            Set to True to skip using Basemap and instead return a simple cartesian axis plot. Defaults to False
            (geographical coordinates).
        mapper : string, optional
            Set to 'basemap' to use Basemap for plotting or 'cartopy' for cartopy.
        coast : bool, optional
            Set to True to plot coastline. Default to True.
        bmargs : dict, optional
            Additional arguments to pass to Basemap.

        Author(s)
        ---------
        James Clark (Plymouth Marine Laboratory)
        Pierre Cazenave (Plymouth Marine Laboratory)
        Mike Bedington (Plymouth Marine Laboratory)

        """

        self._debug = False

        self.ds = dataset
        self.figure = figure
        self.axes = axes
        self.stations = stations
        self.extents = extents
        self.vmin = vmin
        self.vmax = vmax
        self.mask = mask
        self.res = res
        self.fs = fs
        self.title = title
        self.cmap = cmap
        self.figsize = figsize
        self.axis_position = axis_position
        self.tick_inc = tick_inc
        self.cb_label = cb_label
        self.extend = extend
        self.norm = norm
        self.m = m
        self.cartesian = cartesian
        self.bmargs = bmargs
        self.mapper = mapper
        self.coast = coast

        # Plot instances to hold the plot objects.
        self.quiver_plot = None
        self.quiver_key = None
        self.scatter_plot = None
        self.tripcolor_plot = None
        self.line_plot = None
        self.streamline_plot = None
        self.tri = None
        self.masked_tris = None
        self.colorbar_axis = None
        self.cbar = None

        self.projection = None
        self._plot_projection = {}
        # For cartopy, we need to have a Plate Carree transform defined for doing the actual plotting of data since
        # we're using Lambert for the "display" projection.
        if self.mapper == 'cartopy':
            self._plot_projection = {'transform': ccrs.PlateCarree()}

        # Are we working with a FileReader object or a bog-standard netCDF4 Dataset?
        self._FileReader = False
        if isinstance(dataset, (FileReader, Domain)):
            self._FileReader = True

        # Initialise the figure
        self._init_figure()

    def _init_figure(self):
        # Read in required grid variables
        if self._FileReader:
            self.n_nodes = getattr(self.ds.dims, 'node')
            self.n_elems = getattr(self.ds.dims, 'nele')
            self.lon = getattr(self.ds.grid, 'lon')
            self.lat = getattr(self.ds.grid, 'lat')
            self.lonc = getattr(self.ds.grid, 'lonc')
            self.latc = getattr(self.ds.grid, 'latc')
            self.x = getattr(self.ds.grid, 'x')
            self.y = getattr(self.ds.grid, 'y')
            self.xc = getattr(self.ds.grid, 'xc')
            self.yc = getattr(self.ds.grid, 'yc')
            self.nv = getattr(self.ds.grid, 'nv')
        else:
            self.n_nodes = len(self.ds.dimensions['node'])
            self.n_elems = len(self.ds.dimensions['nele'])
            self.lon = self.ds.variables['lon'][:]
            self.lat = self.ds.variables['lat'][:]
            self.lonc = self.ds.variables['lonc'][:]
            self.latc = self.ds.variables['latc'][:]
            self.x = self.ds.variables['x'][:]
            self.y = self.ds.variables['y'][:]
            self.xc = self.ds.variables['xc'][:]
            self.yc = self.ds.variables['yc'][:]
            self.nv = self.ds.variables['nv'][:]

        if self.nv.min() != 1:
            if self.nv.min() > 0:
                self.nv -= self.nv.min()
            else:
                self.nv += 1 - self.nv.min()

        # Triangles
        self.triangles = self.nv.transpose() - 1

        # Initialise the figure
        if self.figure is None:
            figsize = (cm2inch(self.figsize[0]), cm2inch(self.figsize[1]))
            self.figure = plt.figure(figsize=figsize)
            self.figure.set_facecolor('white')

        # If plot extents were not given, use min/max lat/lon values
        if self.extents is None:
            if self.cartesian:
                self.extents = np.array([self.x.min(), self.x.max(),
                                         self.y.min(), self.y.max()])
            else:
                self.extents = np.array([self.lon.min(), self.lon.max(),
                                         self.lat.min(), self.lat.max()])

        # Create mapping object if appropriate.
        if not self.cartesian:
            if self.mapper == 'basemap':
                if have_basemap:
                    if self.m is None:
                        self.m = Basemap(llcrnrlon=np.min(self.extents[:2]),
                                         llcrnrlat=np.min(self.extents[-2:]),
                                         urcrnrlon=np.max(self.extents[:2]),
                                         urcrnrlat=np.max(self.extents[-2:]),
                                         rsphere=(6378137.00, 6356752.3142),
                                         resolution=self.res,
                                         projection='merc',
                                         lat_0=np.mean(self.extents[-2:]),
                                         lon_0=np.mean(self.extents[:2]),
                                         lat_ts=np.mean(self.extents[-2:]),
                                         ax=self.axes,
                                         **self.bmargs)
                    # Make a set of coordinates.
                    self.mx, self.my = self.m(self.lon, self.lat)
                    self.mxc, self.myc = self.m(self.lonc, self.latc)
                else:
                    raise RuntimeError('mpl_toolkits is not available in this Python.')
            elif self.mapper == 'cartopy':
                self.projection = ccrs.PlateCarree() #ccrs.LambertConformal(central_longitude=np.mean(self.extents[:2]),
                                                     #   central_latitude=np.mean(self.extents[2:]),
                                                     #   false_easting=400000, false_northing=400000)

                # Make a coastline depending on whether we've got a GSHHS resolution or a Natural Earth one.
                if self.res in ('c', 'l', 'i', 'h', 'f'):
                    # Use the GSHHS data as in Basemap (a lot slower than the cartopy data).
                    land = cfeature.GSHHSFeature(scale=self.res, edgecolor='k', facecolor=0.6)
                else:
                    # Make a land object which is fairly similar to the Basemap on we use.
                    land = cfeature.NaturalEarthFeature('physical', 'land', self.res, edgecolor='k', facecolor='0.6')

                # Make a set of coordinates.
                self.mx, self.my = self.lon, self.lat
                self.mxc, self.myc = self.lonc, self.latc
            else:
                raise ValueError(f"Unrecognised mapper value '{self.mapper}'. Choose 'basemap' (default) or 'cartopy'")
        else:
            # Easy peasy, just the cartesian coordinates.
            self.mx, self.my = self.x, self.y
            self.mxc, self.myc = self.xc, self.yc

        # Create plot axes
        if not self.axes:
            self.axes = self.figure.add_subplot(1, 1, 1, projection=self.projection)
            if self.axis_position:
                self.axes.set_position(self.axis_position)

        if self.mapper == 'cartopy':
            self.axes.set_extent(self.extents, crs=ccrs.PlateCarree())
            if self.coast:
                self.axes.add_feature(land, zorder=1000)
            # *Must* call show and draw in order to get the axis boundary used to add ticks:
            self.figure.show()
            self.figure.canvas.draw()
        elif self.mapper == 'basemap' and not self.cartesian and self.coast:
            self.m.drawmapboundary()
            #self.m.drawcoastlines(zorder=1000)
            #self.m.fillcontinents(color='0.6', zorder=1000)

        if self.title:
            self.axes.set_title(self.title)

        # Check the values of tick_inc aren't bigger than the extents.
        if self.tick_inc is not None:
            if self.tick_inc[0] > self.extents[1] - self.extents[0]:
                warn('The x-axis tick interval is larger than the plot x-axis extent.')
            if self.tick_inc[1] > self.extents[3] - self.extents[2]:
                warn('The y-axis tick interval is larger than the plot y-axis extent.')

        # Add coordinate labels to the x and y axes.
        if self.tick_inc is not None:
            meridians = np.arange(np.floor(np.min(self.extents[:2])), np.ceil(np.max(self.extents[:2])), self.tick_inc[0])
            parallels = np.arange(np.floor(np.min(self.extents[2:])), np.ceil(np.max(self.extents[2:])), self.tick_inc[1])
            if self.cartesian:
                # Cartesian
                self.axes.set_xticks(np.arange(self.extents[0], self.extents[1] + self.tick_inc[0], self.tick_inc[0]))
                self.axes.set_yticks(np.arange(self.extents[2], self.extents[3] + self.tick_inc[1], self.tick_inc[1]))
            elif self.mapper == 'basemap':
                self.m.drawparallels(parallels, labels=[1, 0, 0, 0], fontsize=self.fs, linewidth=0, ax=self.axes)
                self.m.drawmeridians(meridians, labels=[0, 0, 0, 1], fontsize=self.fs, linewidth=0, ax=self.axes)
            elif self.mapper == 'cartopy':
                self.axes.gridlines(xlocs=meridians, ylocs=parallels, linewidth=0)
                # Label the end-points of the gridlines using the custom tick makers.
                self.axes.xaxis.set_major_formatter(LONGITUDE_FORMATTER)
                self.axes.yaxis.set_major_formatter(LATITUDE_FORMATTER)
                self._lambert_xticks(meridians)
                self._lambert_yticks(parallels)

    # Whole bunch of hackery to get cartopy to label Lambert plots. Shamelessly copied from:
    #   https://nbviewer.jupyter.org/gist/ajdawson/dd536f786741e987ae4e
    @staticmethod
    def _find_side(ls, side):
        """
        Given a shapely LineString which is assumed to be rectangular, return the
        line corresponding to a given side of the rectangle.

        """
        minx, miny, maxx, maxy = ls.bounds
        points = {'left': [(minx, miny), (minx, maxy)],
                  'right': [(maxx, miny), (maxx, maxy)],
                  'bottom': [(minx, miny), (maxx, miny)],
                  'top': [(minx, maxy), (maxx, maxy)], }
        return LineString(points[side])

    def _lambert_xticks(self, ticks):
        """Draw ticks on the bottom x-axis of a Lambert Conformal projection."""
        te = lambda xy: xy[0]
        lc = lambda t, n, b: np.vstack((np.zeros(n) + t, np.linspace(b[2], b[3], n))).T
        xticks, xticklabels = self._lambert_ticks(ticks, 'bottom', lc, te)
        self.axes.xaxis.tick_bottom()
        self.axes.set_xticks(xticks)
        self.axes.set_xticklabels([self.axes.xaxis.get_major_formatter()(xtick) for xtick in xticklabels])

    def _lambert_yticks(self, ticks):
        """Draw ricks on the left y-axis of a Lambert Conformal projection."""
        te = lambda xy: xy[1]
        lc = lambda t, n, b: np.vstack((np.linspace(b[0], b[1], n), np.zeros(n) + t)).T
        yticks, yticklabels = self._lambert_ticks(ticks, 'left', lc, te)
        self.axes.yaxis.tick_left()
        self.axes.set_yticks(yticks)
        self.axes.set_yticklabels([self.axes.yaxis.get_major_formatter()(ytick) for ytick in yticklabels])

    def _lambert_ticks(self, ticks, tick_location, line_constructor, tick_extractor):
        """Get the tick locations and labels for an axis of a Lambert Conformal projection."""
        outline_patch = LineString(self.axes.outline_patch.get_path().vertices.tolist())
        axis = self._find_side(outline_patch, tick_location)
        n_steps = 30
        extent = self.axes.get_extent(ccrs.PlateCarree())
        _ticks = []
        for t in ticks:
            xy = line_constructor(t, n_steps, extent)
            proj_xyz = self.axes.projection.transform_points(ccrs.Geodetic(), xy[:, 0], xy[:, 1])
            xyt = proj_xyz[..., :2]
            ls = LineString(xyt.tolist())
            locs = axis.intersection(ls)
            
            if not self.cartesian:
                meridians = np.arange(np.floor(np.min(self.extents[:2])), np.ceil(np.max(self.extents[:2])), self.tick_inc[0])
                parallels = np.arange(np.floor(np.min(self.extents[2:])), np.ceil(np.max(self.extents[2:])), self.tick_inc[1])
                self.m.drawparallels(parallels, labels=[1, 0, 0, 0], fontsize=self.fs, linewidth=None, ax=self.axes)
                self.m.drawmeridians(meridians, labels=[0, 0, 0, 1], fontsize=self.fs, linewidth=None, ax=self.axes)

            if not locs:
                tick = [None]
            else:
                tick = tick_extractor(locs.xy)
            _ticks.append(tick[0])
        # Remove ticks that aren't visible:
        ticklabels = copy.copy(ticks).tolist()
        while True:
            try:
                index = _ticks.index(None)
            except ValueError:
                break
            _ticks.pop(index)
            ticklabels.pop(index)
        return _ticks, ticklabels

    def get_colourbar_extension(self, field, clims):
        """
        Find the colourbar extension for the current variable, clipping in space if necessary.

        Parameters
        ----------
        field : np.ndarray
            The data being plotted.
        clims : list, tuple
            The colour limits of the plot.

        Returns
        -------
        extend : str
            The colourbar extension ('neither', 'min', 'max' or 'both').

        """

        # We need to find the nodes/elements for the current variable to make sure our colour bar extends for
        # what we're plotting (not the entire data set). We'll have to guess based on shape here.
        x = self.lon
        y = self.lat
        if self.n_elems == field.shape[0]:
            x = self.lonc
            y = self.latc
        mask = (x > self.extents[0]) & (x < self.extents[1]) & (y < self.extents[3]) & (y > self.extents[2])

        if all(clims) is None:
            clims = [field[..., mask].min(), field[..., mask].max()]
        if clims[0] is None:
            clims[0] = field[..., mask].min()
        if clims[1] is None:
            clims[1] = field[..., mask].max()

        extend = colorbar_extension(clims[0], clims[1], field[..., mask].min(), field[..., mask].max())

        return extend

    def replot(self):
        """
        Helper method to nuke and existing plot in the current self.axes and reset everything to clean.

        """

        self.axes.cla()
        self._init_figure()
        self.tripcolor_plot = None
        self.line_plot = None
        self.quiver_plot = None
        self.quiver_key = None
        self.scatter_plot = None
        self.streamline_plot = None

    def plot_field(self, field, *args, **kwargs):
        """
        Map the given `field'.

        Parameters
        ----------
        field : np.ndarray
            Field to plot (either on elements or nodes).

        Additional arguments and keyword arguments are passed to `matplotlib.pyplot.tripcolor'.

        """

        # We ignore the mask given when initialising the Plotter object and instead use the one given when calling
        # this function. We'll warn in case anything (understandably) gets confused.
        if self.mask is not None:
            warn("The mask given when initiliasing this object is ignored for plotting surfaces. Supply a `mask' "
                 "keyword to this function instead")

        if self.tripcolor_plot:
            # The field needs to be on the elements since that's the how it's plotted internally in tripcolor (unless
            # shading is 'gouraud'). Check if we've been given element data and if not, convert accordingly. If we've
            # been given a mask, things get compliated. We can't mask with a mask which varies in time (so a static
            # in time mask is fine, but one that varies doesn't work with set_array. So we need to firstly find out
            # if we've got a mask whose valid positions matches what we've already got, if so, easy peasy,
            # just update the array with set_array. If it doesn't match, the only way to mask the data properly is to
            # make a brand new plot.
            if 'mask' in kwargs:
                if len(self.tripcolor_plot.get_array()) == ~kwargs['mask'].sum():
                    if self._debug:
                        print('updating')
                    # Mask is probably the same as the previous one (based on number of positions). Mask sense needs
                    # to be inverted when setting the array as we're supplying valid positions, not hiding invalid
                    # ones. Confusing, isn't it. You can imagine the fun I had figuring this out.
                    if len(field) == len(self.mx):
                        self.tripcolor_plot.set_array(nodes2elems(field, self.triangles)[~kwargs['mask']])
                    else:
                        self.tripcolor_plot.set_array(field[~kwargs['mask']])
                    return
                else:
                    # Nothing to do here except clear the plot and make a brand new plot (which is a lot slower),
                    self.tripcolor_plot.remove()
                    if self._debug:
                        print('replotting')
            else:
                if len(field) == len(self.mx):
                    self.tripcolor_plot.set_array(nodes2elems(field, self.triangles))
                else:
                    self.tripcolor_plot.set_array(field)
                return

        self.tripcolor_plot = self.axes.tripcolor(self.mx, self.my, self.triangles, np.squeeze(field), *args,
                                                  vmin=self.vmin, vmax=self.vmax, cmap=self.cmap, norm=self.norm,
                                                  **self._plot_projection, **kwargs)

        if self.cartesian:
            self.axes.set_aspect('equal')
            self.axes.set_xlim(self.mx.min(), self.mx.max())
            self.axes.set_ylim(self.my.min(), self.my.max())

        extend = copy.copy(self.extend)
        if extend is None:
            extend = self.get_colourbar_extension(field, (self.vmin, self.vmax))

        if self.cbar is None:
            if self.cartesian:
                divider = make_axes_locatable(self.axes)
                cax = divider.append_axes("right", size="3%", pad=0.1)
                self.cbar = self.figure.colorbar(self.tripcolor_plot, cax=cax, extend=extend)
            elif self.mapper == 'cartopy':
                self.cbar = self.figure.colorbar(self.tripcolor_plot, extend=extend)
            else:
                self.cbar = self.m.colorbar(self.tripcolor_plot, extend=extend)
            self.cbar.ax.tick_params(labelsize=self.fs)
        if self.cb_label:
            self.cbar.set_label(self.cb_label)

    def plot_quiver(self, u, v, field=False, dx=None, dy=None, add_key=True, scale=1.0, label=None, mask_land=True, *args, **kwargs):
        """
        Quiver plot using velocity components.

        Parameters
        ----------
        u : np.ndarray
            u-component of the velocity field.
        v : np.ndarray
            v-component of the velocity field
        field : np.ndarray
            velocity magnitude field. Used to colour the vectors. Also adds a colour bar which uses the cb_label and
            cmap, if provided.
        add_key : bool, optional
            Add key for the quiver plot. Defaults to True.
        dx, dy : float, optional
            If given, the vectors will be plotted on a regular grid at intervals of `dx' and `dy'. If `dy' is omitted,
            it is assumed to be the same as `dx'.
        scale : float, optional
            Scaling to be provided to arrows with scale_units of inches. Defaults to 1.0.
        label : str, optional
            Give label to use for the quiver key (defaults to "`scale' ms^{-1}").
        mask_land : bool, optional
            Set to False to disable the (slow) masking of regular locations outside the model domain. Defaults to True.

        Additional `args' and `kwargs' are passed to `matplotlib.pyplot.quiver'.

        """

        if not self._FileReader:
            xy_mask = np.full((len(self.lonc), len(self.latc)), True)
        else:
            xy_mask = np.full((len(self.lonc)), True)
        if dx is not None:
            if dy is None:
                dy = dx
            if not hasattr(self, '_regular_lon'):
                self._make_regular_grid(dx, dy, mask_land=mask_land)
                xy_mask = self._mask_for_unstructured

            if self.cartesian:
                mxc, myc = self._regular_x, self._regular_y
            else:
                mxc, myc = self.m(self._regular_x, self._regular_y)

        else:
            mxc, myc = self.mxc, self.myc

        u = u[xy_mask]
        v = v[xy_mask]
        if np.any(field):
            field = field[xy_mask]

        if self.quiver_plot:
            if np.any(field):
                self.quiver_plot.set_UVC(u, v, field)
            else:
                self.quiver_plot.set_UVC(u, v)
            return

        if not label:
            label = '{} '.format(scale) + r'$\mathrm{ms^{-1}}$'

        if np.any(field):
            self.quiver_plot = self.axes.quiver(mxc, myc, u, v, field,
                                                cmap=self.cmap,
                                                units='inches',
                                                scale_units='inches',
                                                scale=scale,
                                                *args,
                                                **self._plot_projection,
                                                **kwargs)
            self.cbar = self.m.colorbar(self.quiver_plot)
            self.cbar.ax.tick_params(labelsize=self.fs)
            if self.cb_label:
                self.cbar.set_label(self.cb_label)
        else:
            self.quiver_plot = self.axes.quiver(mxc, myc, u, v, units='inches', scale_units='inches', scale=scale,
                                                **self._plot_projection)

        if add_key:
            self.quiver_key = plt.quiverkey(self.quiver_plot, 0.9, 0.9, scale, label, coordinates='axes')

        if self.cartesian:
            self.axes.set_aspect('equal')
            self.axes.set_xlim(mxc.min(), mxc.max())
            self.axes.set_ylim(myc.min(), myc.max())

    def plot_lines(self, x, y, zone_number='30N', *args, **kwargs):
        """
        Plot geographical lines.

        Parameters:
        -----------
        x : np.ndarray, list
            Array of x coordinates to plot (cartesian coordinates).
        y : np.ndarray, list
            Array of y coordinates to plot (cartesian coordinates).
        zone_number : string, optional
            See PyFVCOM.coordinates documentation for a full list of supported codes. Defaults to `30N'.

        Additional `args' and `kwargs' are passed to `matplotlib.pyplot.plot'.

        """

        if 'color' not in kwargs:
            kwargs['color'] = 'r'

        lon, lat = lonlat_from_utm(x, y, zone_number)
        if self.cartesian:
            mx, my = lon, lat
        else:
            mx, my = self.m(lon, lat)

        self.line_plot = self.axes.plot(mx, my, *args, **self._plot_projection, **kwargs)

    def plot_scatter(self, x, y,  zone_number='30N', *args, **kwargs):
        """
        Plot scatter points.

        Parameters
        ----------
        x : np.ndarray, list
            Array of x coordinates to plot (cartesian coordinates).
        y : np.ndarray, list
            Array of y coordinates to plot (cartesian coordinates).
        zone_number : string, optional
            See PyFVCOM.coordinates documentation for a full list of supported codes. Defaults to `30N'.

        Additional `args' and `kwargs' are passed to `matplotlib.pyplot.scatter'.

        """

        lon, lat = lonlat_from_utm(x, y, zone_number)
        if self.cartesian:
            mx, my = lon, lat
        else:
            mx, my = self.m(lon, lat)

        self.scatter_plot = self.axes.scatter(mx, my, *args, **self._plot_projection, **kwargs)

    def plot_streamlines(self, u, v, dx=1000, dy=None, mask_land=True, **kwargs):
        """
        Plot streamlines of the given u and v data.

        The data will be interpolated to a regular grid (the streamline plotting function does not support
        unstructured grids.

        Parameters
        ----------
        u, v : np.ndarray
            Unstructured arrays of a velocity field. Single time and depth only.
        dx : float, optional
            Grid spacing for the interpolation in the x direction in metres. Defaults to 1000 metres.
        dy : float, optional
            Grid spacing for the interpolation in the y direction in metres. Defaults to `dx'.
        mask_land : bool, optional
            Set to False to disable the (slow) masking of regular locations outside the model domain. Defaults to True.

        Additional `kwargs' are passed to `matplotlib.pyplot.streamplot'.

        Notes
        -----
        - This method must interpolate the FVCOM grid onto a regular grid prior to plotting, which obviously has a
        performance penalty.
        - The `density' keyword argument for is set by default to [2.5, 5] which seems to work OK for my data. Change
        by passing a different value if performance is dire.
        - To set the colour limits for the arrows, pass a matplotlib.colors.Normalize object with the min/max values
        to PyFVCOM.plot.Plotter. Don't bother trying to do it via self.streamline_plot.arrows.set_clim(). The
        equivalent method on self.streamline_plot.lines works fine, but the arrows one doesn't.

        """

        if self.mapper != 'cartopy':
            raise ValueError("The streamplot function is subtly broken with Basemap plotting. Use cartopy instead.")

        if dx is not None and dy is None:
            dy = dx

        # In theory, changing the x and y positions as well as the colours is possible via a few self.stream_plot
        # methods (set_offsets, set_array), I've not found the correct way of doing this, however. In addition,
        # removing the lines is easy enough (self.streamline_plot.lines.remove()) but the equivalent method for
        # self.streamline_plot.arrows returns "not yet implemented". So, we'll just nuke the plot and start again.
        if self.streamline_plot is not None:
            self.replot()

        # Set a decent initial density if we haven't been given one in kwargs.
        if 'density' not in kwargs:
            kwargs['density'] = [2.5, 5]

        if 'cmap' in kwargs and self.cmap is not None:
            kwargs.pop('cmap', None)
            warn('Ignoring the given colour map as one has been supplied during initialisation.')

        if not hasattr(self, '_mask_for_unstructured'):
            self._make_regular_grid(dx, dy, mask_land=mask_land)

        # Remove singleton dimensions because they break the masking.
        u = np.squeeze(u)
        v = np.squeeze(v)

        if self.cartesian:
            plot_x, plot_y = self._regular_x[0, :], self._regular_y[:, 0]
            fvcom_x, fvcom_y = self.xc[self._mask_for_unstructured], self.yc[self._mask_for_unstructured]
        else:
            if self.mapper == 'cartopy':
                plot_x, plot_y = self._regular_x, self._regular_y
            else:
                # The Basemap version needs 1D arrays only.
                plot_x, plot_y = self._regular_x[0, :], self._regular_y[:, 0]
            fvcom_x, fvcom_y = self.lonc[self._mask_for_unstructured], self.latc[self._mask_for_unstructured]

        # Interpolate whatever positions we have (spherical/cartesian).
        ua_r = mp_interp_func((fvcom_x, fvcom_y, u[self._mask_for_unstructured], self._regular_x, self._regular_y))
        va_r = mp_interp_func((fvcom_x, fvcom_y, v[self._mask_for_unstructured], self._regular_x, self._regular_y))

        # Check for a colour map in kwargs and if we have one, make a magnitude array for the plot. Check we haven't
        # been given a color array in kwargs too.
        speed_r = None
        if self.cmap is not None:
            if 'color' in kwargs:
                speed_r = mp_interp_func((fvcom_x, fvcom_y,
                                          np.squeeze(kwargs['color'])[self._mask_for_unstructured],
                                          self._regular_x, self._regular_y))
                kwargs.pop('color', None)
            else:
                speed_r = np.hypot(ua_r, va_r)

        # Apparently, really tiny velocities fail to plot, so skip if we are in that situation. Exclude NaNs in this
        # check. I'm not a fan of this hardcoded threshold...
        # Nope, don't do this, let the calling script handle the error.
        # if np.all(np.hypot(u[np.isfinite(u)], v[np.isfinite(v)]) < 0.04):
        #     if self._debug:
        #         print('Skipping due to all tiny values in the input vector components.')
        #     return

        # Mask off arrays as appropriate.
        ua_r = np.ma.array(ua_r, mask=self._mask_for_regular)
        va_r = np.ma.array(va_r, mask=self._mask_for_regular)
        # Force the underlying data to NaN for the masked region. This is a problem which manifests itself when
        # plotting with cartopy.
        ua_r.data[self._mask_for_regular] = np.nan
        va_r.data[self._mask_for_regular] = np.nan
        if self.cmap is not None:
            speed_r = np.ma.array(speed_r, mask=self._mask_for_regular)
            speed_r.data[self._mask_for_regular] = np.nan

        # Now we have some data, do the streamline plot.
        self.streamline_plot = self.axes.streamplot(plot_x, plot_y, ua_r, va_r, color=speed_r, cmap=self.cmap,
                                                    norm=self.norm, **self._plot_projection, **kwargs)

        if self.mapper == 'cartopy' and not hasattr(self, '_mask_patch'):
            # I simply cannot get cartopy to not plot arrows outside the domain. So, the only thing I can think of
            # doing is making a polygon out of the region which is outside the model domain and plotting that on top
            # as white. It'll sit just above the arrow zorder. It's not currently possible to simply remove the
            # arrows either.
            warn("Cartopy doesn't mask the arrows on the streamlines correctly, so we're overlaying a white polygon to "
                 "hide them. Things underneath it will disappear.")
            model_boundaries = get_boundary_polygons(self.triangles)
            model_polygons = [Polygon(np.asarray((self.lon[i], self.lat[i])).T) for i in model_boundaries]
            polygon_areas = [i.area for i in model_polygons]
            main_polygon_index = polygon_areas.index(max(polygon_areas))
            model_domain = model_polygons[main_polygon_index]
            # Make a polygon of the regular grid extents and then subtract the model domain from that to yield a
            # masking polyon. Plot that afterwards.
            regular_domain = Polygon(((self._regular_x.min() - 1, self._regular_y.min() - 1),  # lower left
                                      (self._regular_x.min() - 1, self._regular_y.max() + 1),  # upper left
                                      (self._regular_x.max() + 1, self._regular_y.max() + 1),  # upper right
                                      (self._regular_x.max() + 1, self._regular_y.min() - 1)))  # lower right
            mask_domain = regular_domain.difference(model_domain)
            self._mask_patch = PolygonPatch(mask_domain, facecolor='w', edgecolor='none',
                                            **self._plot_projection)
            patch = self.axes.add_patch(self._mask_patch)
            patch.set_zorder(self.streamline_plot.arrows.get_zorder() + 1)

        if self.cmap is not None:
            extend = copy.copy(self.extend)
            if extend is None:
                extend = self.get_colourbar_extension(speed_r, (self.vmin, self.vmax))

            if self.cbar is None:
                if self.cartesian:
                    divider = make_axes_locatable(self.axes)
                    cax = divider.append_axes("right", size="3%", pad=0.1)
                    self.cbar = self.figure.colorbar(self.streamline_plot.lines, cax=cax, extend=extend)
                elif self.mapper == 'cartopy':
                    self.cbar = self.figure.colorbar(self.streamline_plot.lines, extend=extend)
                else:
                    self.cbar = self.m.colorbar(self.streamline_plot.lines, extend=extend)
                self.cbar.ax.tick_params(labelsize=self.fs)

            if self.cb_label:
                self.cbar.set_label(self.cb_label)

        if self.cartesian:
            self.axes.set_aspect('equal')
            self.axes.set_xlim(plot_x.min(), plot_x.max())
            self.axes.set_ylim(plot_y.min(), plot_y.max())

    def _make_regular_grid(self, dx, dy, mask_land=True):
        """
        Make a regular grid at intervals of `dx', `dy' for the current plot domain. Supports both spherical and
        cartesian grids.

        Locations which are either outside the model domain (defined as the largest polygon by area) or on islands
        are stored in the self._mask_for_regular array.

        Locations in the FVCOM grid which are outside the plotting extent are masked in the
        self._mask_for_unstructured array.

        Parameters
        ----------
        dx : float
            Grid spacing in the x-direction in metres.
        dy :
            Grid spacing in the y-direction in metres.
        mask_land : bool, optional
            Set to False to disable the (slow) masking of regular locations outside the model domain. Defaults to True.

        Provides
        --------
        self._regular_x : np.ma.ndarray
            The regularly gridded x positions as a masked array.
        self._regular_y : np.ma.ndarray
            The regularly gridded y positions as a masked array.
        self._mask_for_regular : np.ndarray
            The mask for the regular grid positions.
        self._mask_for_unstructured : np.ndarray
            The mask for the unstructured positions within the current plot domain.

        """

        # To speed things up, extract only the positions actually within the mapping domain.
        if self.cartesian:
            x = self.xc
            y = self.yc
            if self.extents is not None:
                west, east, south, north = self.extents
            else:
                west, east, south, north = self.x.min(), self.x.max(), self.y.min(), self.y.max()
        else:
            x = self.lonc
            y = self.latc
            # Should we use self.extents here?
            if self.mapper == 'basemap':
                west, east, south, north = self.m.llcrnrlon, self.m.urcrnrlon, self.m.llcrnrlat, self.m.urcrnrlat
            else:
                west, east, south, north = self.lon.min(), self.lon.max(), self.lat.min(), self.lat.max()

        self._mask_for_unstructured = (x >= west) & (x <= east) & (y >= south) * (y <= north)

        x = x[self._mask_for_unstructured]
        y = y[self._mask_for_unstructured]

        if self.cartesian:
            # Easy peasy, just return the relevant set of numbers with the given increments.
            reg_x = np.arange(x.min(), x.max() + dx, dx)
            reg_y = np.arange(y.min(), y.max() + dy, dy)
        else:
            # Convert dx and dy into spherical distances so we can do a regular grid on the lonc/latc arrays. This is a
            # pretty hacky way of going about this.
            xref, yref = self.xc[self._mask_for_unstructured].mean(), self.yc[self._mask_for_unstructured].mean()
            # Get the zone we're in for the mean position.
            _, _, zone = utm_from_lonlat(x.mean(), y.mean())
            start_x, start_y = lonlat_from_utm(xref, yref, zone=zone[0])
            _, end_y = lonlat_from_utm(xref, yref + dy, zone=zone[0])
            end_x, _ = lonlat_from_utm(xref + dx, yref, zone=zone[0])
            dx_spherical = end_x - start_x
            dy_spherical = end_y - start_y
            reg_x = np.arange(x.min(), x.max() + dx_spherical, dx_spherical)
            reg_y = np.arange(y.min(), y.max() + dy_spherical, dy_spherical)

        self._regular_x, self._regular_y = np.meshgrid(reg_x, reg_y)

        self._mask_for_regular = np.full(self._regular_x.shape, False)
        if mask_land:
            # Make a mask for the regular grid. This uses the model domain to identify points which are outside the
            # grid. Those are set to False whereas those in the domain are True. We assume the longest polygon is the
            # model boundary and all other polygons are islands within it.
            model_boundaries = get_boundary_polygons(self.triangles)
            model_polygons = [Polygon(np.asarray((self.lon[i], self.lat[i])).T) for i in model_boundaries]
            polygon_areas = [i.area for i in model_polygons]
            main_polygon_index = polygon_areas.index(max(polygon_areas))
            # Find locations outside the main model domain.
            ocean_indices, land_indices = [], []
            for index, sample in enumerate(zip(np.array((self._regular_x.ravel(), self._regular_y.ravel())).T)):
                point = Point(sample[0])
                if self._debug:
                    print(f'Checking outside domain point {index} of {len(self._regular_x.ravel())}', flush=True)
                if point.intersects(model_polygons[main_polygon_index]):
                    ocean_indices.append(index)
                else:
                    land_indices.append(index)

            # Mask off indices outside the main model domain.
            ocean_row, ocean_column = np.unravel_index(ocean_indices, self._regular_x.shape)
            land_row, land_column = np.unravel_index(land_indices, self._regular_x.shape)
            self._mask_for_regular[land_row, land_column] = True

            # To remove the sampling stations on islands, identify points which intersect the remaining polygons,
            # and then remove them from the sampling site list.
            land_indices = []
            # Exclude the main polygon from the list of polygons.
            # TODO: This is ripe for parallelisation, especially as it's pretty slow in serial.
            for pi, polygon in enumerate([i for count, i in enumerate(model_polygons) if count != main_polygon_index]):
                for oi, (row, column, index) in enumerate(zip(ocean_row, ocean_column, ocean_indices)):
                    point = Point((self._regular_x[row, column], self._regular_y[row, column]))
                    if self._debug:
                        print(f'Polygon {pi + 1} of {len(model_polygons) - 1}: '
                              f'ocean point {oi} of {len(ocean_indices)}', flush=True)
                    if point.intersects(polygon):
                        land_indices.append(index)

            # Mask off island indices.
            land_row, land_column = np.unravel_index(land_indices, self._regular_x.shape)
            self._mask_for_regular[land_row, land_column] = True

            self._regular_x = np.ma.masked_array(self._regular_x, mask=self._mask_for_regular)
            self._regular_y = np.ma.masked_array(self._regular_y, mask=self._mask_for_regular)

    def set_title(self, title):
        """ Set the title for the current axis. """
        self.axes.set_title(title, fontsize=self.fs)

    def add_scale(self, x, y, ref_lon, ref_lat, length, **kwargs):
        """
        Add a Basemap scale to the plot.

        Parameters
        ----------
        x, y : float
            The position (in map units).
        ref_lon, ref_lat : float
            The reference longitude and latitude for the scale length.
        length : float
            The length of the scale (in kilometres).

        Additional keyword arguments are passed to self.m.drawmapscale.

        """

        self.m.drawmapscale(x, y, ref_lon, ref_lat, length, ax=self.axes, **kwargs)

    def close(self):
        """ Close the current figure. """
        plt.close(self.figure)


class CrossPlotter(Plotter):
    """ Create cross-section plots based on output from the FVCOM.

    Class to assist in the creation of cross section plots of FVCOM data

    Provides
    --------

    cross_section_init(cross_section_points, dist_res) -
        Initialises the cross section working out the time varying y coordinates and wetting and drying.
        cross_section_points - list of 2x2 arrays defining the cross section (piecewise lines)
        dist_res - resolution to sample the cross section at

    plot_pcolor_field(var, timestep) -
        Plot pcolor of variable at given timestep index
        var - string of variable name
        timestep - integer timestep index


    Example
    -------
    >>> import numpy as np
    >>> import PyFVCOM as pf
    >>> import matplotlib.pyplot as plt
    >>> filestr = '/data/euryale2/scratch/mbe/Models_2/FVCOM/tamar/output/depth_tweak2_phys_only/2006/03/tamar_v2_0001.nc'
    >>> filereader = pf.read.FileReader(filestr)
    >>> cross_points = [np.asarray([[413889.37304891, 5589079.54545454], [415101.00156087, 5589616.47727273]])]
    >>> c_plot = pf.plot.CrossPlotter(filereader, cmap='bwr', vmin=5, vmax=10)
    >>> c_plot.cross_section_init(cross_points, dist_res=5)
    >>> c_plot.plot_pcolor_field('temp', 150)
    >>> plt.show()

    Notes
    -----
    Only works with FileReader data. No plans to change this.

    """

    # TODO
    #  - Currently only works for scalar variables, want to get it working for vectors to do u/v/w plots
    #  - Sort colour bars
    #  - Sort left hand channel justification for multiple channels.
    #  - Error handling for no wet/dry, no land
    #  - Plus a lot of other stuff. And tidy it up.

    def _init_figure(self):
        """
        Initialise a cross-sectional plot object.

        """
        self.cross_plot_x = None
        self.cross_plot_y = None
        self.cross_plot_x_pcolor = None
        self.cross_plot_y_pcolor = None
        self.sub_samp = None
        self.sample_points = None
        self.sample_points_ind = None
        self.sample_points_ind_pcolor = None
        self.wet_points_data = None
        self.chan_x = None
        self.chan_y = None
        self.sub_samp = None
        self.sel_points = None
        self.xlim_vals = None
        self.ylim_vals = None

        if self._FileReader:
            self.nv = self.ds.grid.nv
            self.x = self.ds.grid.x
            self.y = self.ds.grid.y
        else:
            print('Only implemented for file reader input')
            raise NotImplementedError

        if self.nv.min() != 1:
            self.nv -= self.nv.min()

        self.triangles = self.nv.transpose() - 1

        if self.figure is None:
            figsize = (cm2inch(self.figsize[0]), cm2inch(self.figsize[1]))
            self.figure = plt.figure(figsize=figsize)
            self.figure.set_facecolor('white')

        if not self.axes:
            self.axes = self.figure.add_subplot(1, 1, 1)
            if self.axis_position:
                self.axes.set_position(self.axis_position)

        if self.title:
            self.axes.set_title(self.title)

    def cross_section_init(self, cross_section_points, dist_res=50, variable_at_cells=False, wetting_and_drying=True):
        """
        Sample the cross section.

        TODO: Finish this docstring!

        Parameters
        ----------
        cross_section_points :
        dist_res :
        variable_at_cells :
        wetting_and_drying :

        """
        [sub_samp, sample_cells, sample_nodes] = getcrossectiontriangles(cross_section_points[0],
                                                                         self.triangles, self.x, self.y, dist_res)

        if len(cross_section_points) > 1:
            for this_cross_section in cross_section_points[1:]:
                [this_sub_samp, this_sample_cells, this_sample_nodes] = getcrossectiontriangles(this_cross_section,
                                                                                                self.triangles,
                                                                                                self.x, self.y,
                                                                                                dist_res)
                sub_samp = np.vstack([sub_samp, this_sub_samp])
                sample_cells = np.append(sample_cells, this_sample_cells)
                sample_nodes = np.append(sample_nodes, this_sample_nodes)

        if variable_at_cells:
            self.sample_points = sample_cells
        else:
            self.sample_points = sample_nodes
        self.sub_samp = sub_samp

        self.sel_points = np.asarray(np.unique(self.sample_points[self.sample_points != -1]), dtype=int)
        sample_points_ind = np.zeros(len(self.sample_points))
        for this_ind, this_point in enumerate(self.sel_points):
            sample_points_ind[self.sample_points == this_point] = this_ind
        sample_points_ind[self.sample_points == -1] = len(self.sel_points)
        self.sample_points_ind = np.asarray(sample_points_ind, dtype=int)

        if not hasattr(self.ds.data, 'zeta'):
            self.ds.load_data(['zeta'])

        if variable_at_cells:
            siglay = self.ds.grid.siglay_center[:, self.sel_points]
            siglev = self.ds.grid.siglev_center[:, self.sel_points]
            h = self.ds.grid.h_center[self.sel_points]
            zeta = np.mean(self.ds.data.zeta[:, self.ds.grid.nv - 1], axis=1)[:, self.sel_points]
        else:
            siglay = self.ds.grid.siglay[:, self.sel_points]
            siglev = self.ds.grid.siglev[:, self.sel_points]
            h = self.ds.grid.h[self.sel_points]
            zeta = self.ds.data.zeta[:, self.sel_points]

        depth_sel = -unstructured_grid_depths(h, zeta, siglay, nan_invalid=True)
        depth_sel_pcolor = -unstructured_grid_depths(h, zeta, siglev, nan_invalid=True)

        depth_sel = self._nan_extend(depth_sel)
        depth_sel_pcolor = self._nan_extend(depth_sel_pcolor)

        # set up the x and y for the plots
        self.cross_plot_x = np.tile(np.arange(0, len(self.sample_points)),
                                    [depth_sel.shape[1], 1]) * dist_res + dist_res * 1/2
        self.cross_plot_x_pcolor = np.tile(np.arange(0, len(self.sample_points) + 1),
                                           [depth_sel_pcolor.shape[1], 1]) * dist_res

        self.cross_plot_y = -depth_sel[:, :, self.sample_points_ind]
        insert_ind = np.min(np.where(self.sample_points_ind != np.max(self.sample_points_ind))[0])
        self.sample_points_ind_pcolor = np.insert(self.sample_points_ind, insert_ind, self.sample_points_ind[insert_ind])
        self.cross_plot_y_pcolor = -depth_sel_pcolor[:, :, self.sample_points_ind_pcolor]

        # pre process the channel variables
        chan_y_raw = np.nanmin(self.cross_plot_y_pcolor, axis=1)[-1, :]
        chan_x_raw = self.cross_plot_x_pcolor[-1, :]
        max_zeta = np.ceil(np.max(zeta))
        if np.any(np.isnan(chan_y_raw)):
            chan_y_raw[np.min(np.where(~np.isnan(chan_y_raw)))] = max_zeta  # bodge to get left bank adjacent
            chan_y_raw[np.isnan(chan_y_raw)] = max_zeta
        self.chan_x, self.chan_y = self._chan_corners(chan_x_raw, chan_y_raw)

        # sort out wetting and drying nodes if requested
        if wetting_and_drying:
            if variable_at_cells:
                self.ds.load_data(['wet_cells'])
                self.wet_points_data = np.asarray(self.ds.data.wet_cells[:, self.sel_points], dtype=bool)
            else:
                self.ds.load_data(['wet_nodes'])
                self.wet_points_data = np.asarray(self.ds.data.wet_nodes[:, self.sel_points], dtype=bool)
        else:
            self.wet_points_data = np.asarray(np.ones((self.ds.dims.time, len(self.sel_points))), dtype=bool)

        self.ylim_vals = [np.floor(np.nanmin(self.cross_plot_y_pcolor)), np.ceil(np.nanmax(self.cross_plot_y_pcolor)) + 1]
        self.xlim_vals = [np.nanmin(self.cross_plot_x_pcolor), np.nanmax(self.cross_plot_x_pcolor)]

    def _save_existing_cross_section(self):


        required_param = ['sample_points', 'sub_samp', 'sel_points', 'sample_points_ind', 'cross_plot_x', 'cross_plot_x_pcolor', 'cross_plot_y', 'cross_plot_y_pcolor',
                                'chan_x', 'chan_y','wet_points_data','ylim_vals', 'xlim_vals']

        cross_sect_dict = {}

        for this_param in required_param:
            try:
                cross_sect_dict[this_param] = getattr(self, this_param)
            except:
                print('Missing {}'.format(this_param))

        return cross_sect_dict


    def _apply_existing_cross_section(self,cross_sect_dict):
        """
        For some multiproccesing applications its useful to precalculate the cross section (as in cross_section_init) then be able to apply it from a presaved dictionary.

        Parameters
        ----------
        cross_sect_dict : dict
            Must have the parameters of the         

        """
        required_param = ['sample_points', 'sub_samp', 'sel_points', 'sample_points_ind', 'cross_plot_x', 'cross_plot_x_pcolor', 'cross_plot_y', 'cross_plot_y_pcolor', 
                                'chan_x', 'chan_y','wet_points_data','ylim_vals', 'xlim_vals']

        for this_param in required_param:
            try:       
                setattr(self, this_param, cross_sect_dict[this_param])
            except:
                print('Missing {}'.format(this_param))

    def plot_pcolor_field(self, var, timestep, plot_cbar=True):
        """
        Finish me.

        TODO: docstring!

        Parameters
        ----------
        var :
        timestep :

        """

        if isinstance(var, str):
            plot_z = self._var_prep(var, timestep).T
        else:
            plot_z = var

        plot_x = self.cross_plot_x_pcolor.T
        plot_y = self.cross_plot_y_pcolor[timestep, :, :].T

        if self.vmin is None:
            self.vmin = np.nanmin(plot_z)
        if self.vmax is None:
            self.vmax = np.nanmax(plot_z)

        for this_node in self.sel_points:
            # choose_horiz = np.asarray(self.sample_points == this_node, dtype=bool)
            choose_horiz = np.asarray(np.where(self.sample_points == this_node)[0], dtype=int)
            choose_horiz_extend = np.asarray(np.append(choose_horiz, np.max(choose_horiz) + 1), dtype=int)

            y_uniform = np.tile(np.median(plot_y[choose_horiz_extend, :], axis=0), [len(choose_horiz_extend), 1])
            pc = self.axes.pcolormesh(plot_x[choose_horiz_extend, :],
                                      y_uniform,
                                      plot_z[choose_horiz, :],
                                      cmap=self.cmap,
                                      vmin=self.vmin,
                                      vmax=self.vmax,
                                      **self._plot_projection)

        self.axes.plot(self.chan_x, self.chan_y, linewidth=2, color='black')
        if plot_cbar:
            self.figure.colorbar(pc)
        self.axes.set_ylim(self.ylim_vals)
        self.axes.set_xlim(self.xlim_vals)

    def plot_quiver(self, timestep, u_str='u', v_str='v', w_str='ww', w_factor=1):
        """
        Finish me.

        TODO: docstring!

        Parameters
        ----------
        timestep :
        u_str :
        v_str :
        w_str :
        w_factor :

        """
        raw_cross_u = self._var_prep(u_str, timestep)
        raw_cross_v = self._var_prep(v_str, timestep)
        raw_cross_w = self._var_prep(w_str, timestep)

        cross_u, cross_v, cross_io = self._uvw_rectify(raw_cross_u, raw_cross_v, raw_cross_w)

        plot_x = np.ma.masked_invalid(self.cross_plot_x).T
        plot_y = np.ma.masked_invalid(self.cross_plot_y[timestep, :, :]).T

        self.plot_pcolor_field(cross_io.T, timestep)
        self.axes.quiver(plot_x, plot_y, cross_u.T, cross_v.T*w_factor, **self._plot_projection)

    def _var_prep(self, var, timestep):
        """
        Finish me.

        TODO: docstring!

        Parameters
        ----------
        var :
        timestep :

        """
        if not hasattr(self.ds.data, var):
            self.ds.load_data([var], dims={'time': [timestep]})
            var_sel = np.squeeze(getattr(self.ds.data, var))[..., self.sel_points]
        else:   
            time_sel = np.squeeze(getattr(self.ds.data, var)[timestep,...])
            var_sel = np.squeeze(time_sel)[..., self.sel_points]

        this_step_wet_points = np.asarray(self.wet_points_data[timestep, :], dtype=bool)
        var_sel[:, ~this_step_wet_points] = np.NaN
        self.var_sel = var_sel
        var_sel_ext = self._nan_extend(var_sel)

        cross_plot_z = var_sel_ext[:, self.sample_points_ind]

        return np.ma.masked_invalid(cross_plot_z)

    def _uvw_rectify(self, u_field, v_field, w_field):
        """
        Finish me.

        TODO: docstring!

        Parameters
        ----------
        u_field :
        v_field :
        w_field :

        """
        cross_lr = np.empty(u_field.shape)
        cross_io = np.empty(v_field.shape)
        cross_ud = w_field

        pll_vec = np.empty([len(self.sub_samp), 2])
        for this_ind, (point_1, point_2) in enumerate(zip(self.sub_samp[0:-2], self.sub_samp[2:])):
            # work out pll vectors
            this_pll_vec = np.asarray([point_2[0] - point_1[0], point_2[1] - point_1[1]])
            pll_vec[this_ind + 1, :] = this_pll_vec / np.sqrt(this_pll_vec[0]**2 + this_pll_vec[1]**2)

        pll_vec[0] = pll_vec[1]
        pll_vec[-1] = pll_vec[-2]

        for this_ind, this_samp in enumerate(zip(u_field, v_field)):
            # dot product for parallel component
            cross_lr[this_ind, :] = np.asarray([np.dot(this_uv, this_pll) for this_uv, this_pll in zip(np.asarray(this_samp).T, pll_vec)])
            # cross product for normal component
            cross_io[this_ind, :] = np.asarray([np.cross(this_uv, this_pll) for this_uv, this_pll in zip(np.asarray(this_samp).T, pll_vec)])

        return np.ma.masked_invalid(cross_lr), cross_ud, np.ma.masked_invalid(cross_io)

    @staticmethod
    def _nan_extend(in_array):
        if np.ndim(in_array) == 3:
            nan_ext = np.empty([in_array.shape[0], in_array.shape[1], 1])
        elif np.ndim(in_array) == 2:
            nan_ext = np.empty([in_array.shape[0], 1])
        else:
            raise ValueError('Unsupported number of dimensions.')

        nan_ext[:] = np.NaN
        return np.append(in_array, nan_ext, axis=len(in_array.shape) - 1)

    @staticmethod
    def _chan_corners(chan_x, chan_y):
        new_chan_x = [chan_x[0]]
        new_chan_y = [chan_y[0]]

        for this_ind, this_y in enumerate(chan_y[1:]):
            if this_y != chan_y[this_ind] and not np.isnan(this_y) and not np.isnan(chan_y[this_ind]):
                new_chan_x.append(chan_x[this_ind])
                new_chan_y.append(this_y)

            new_chan_x.append(chan_x[this_ind + 1])
            new_chan_y.append(this_y)

        return np.asarray(new_chan_x), np.asarray(new_chan_y)


class MPIWorker(object):
    """ Worker class for parallel plotting. """

    def __init__(self, comm=None, root=0, verbose=False):
        """
        Create a plotting worker object. MPIWorker.plot_* load and plot a subset in time of the results.

        Parameters
        ----------
        comm : mpi4py.MPI.Intracomm, optional
            The MPI intracommunicator object. Omit if not running in parallel.
        root : int, optional
            Specify a given rank to act as the root process. This is only for outputting verbose messages (if enabled
            with `verbose').
        verbose : bool, optional
            Set to True to enabled some verbose output messages. Defaults to False (no messages).

        """
        self.dims = None

        self.have_mpi = True
        try:
            from mpi4py import MPI
            self.MPI = MPI
        except ImportError:
            warn('No mpi4py found in this python installation. Some functions will be disabled.')
            self.have_mpi = False

        self.comm = comm
        if self.have_mpi:
            self.rank = self.comm.Get_rank()
        else:
            self.rank = 0
        self.root = root
        self._noisy = verbose

        self.field = None
        self.label = None
        self.clims = None

    def __loader(self, fvcom_file, variable):
        """
        Function to load and make meta-variables, if appropriate, which can then be plotted by `plot_*'.

        Parameters
        ----------
        fvcom_file : str, pathlib.Path
            The file to load.
        variable : str
            The variable name to load from `fvcom_file'. This can be a meta-variable name. Currently configured are:
                - 'speed'
                - 'depth_averaged_speed'
                - 'speed_anomaly'
                - 'depth_averaged_speed_anomaly'
                - 'direction'
                - 'depth_averaged_direction'

        Provides
        --------
        self.fvcom : PyFVCOM.read.FileReader
            The FVCOM data ready for plotting.

        """

        load_verbose = False
        if self._noisy and self.rank == self.root:
            load_verbose = True
            print(f'Loading {variable} data from netCDF...', end=' ', flush=True)

        load_vars = [variable]
        if variable in ('speed', 'direction', 'speed_anomaly'):
            load_vars = ['u', 'v']
        elif variable in ('depth_averaged_speed', 'depth_averaged_direction', 'depth_averaged_speed_anomaly'):
            load_vars = ['ua', 'va']
        elif variable == 'tauc':
            load_vars = [variable, 'temp', 'salinity']

        self.fvcom = FileReader(fvcom_file, variables=load_vars, dims=self.dims, verbose=load_verbose)

        try:
            self.fvcom.load_data(['wet_cells'])
        except NameError:
            print('No wetting and drying in model')

        # Make the meta-variable data.
        if variable in ('speed', 'direction'):
            self.fvcom.data.direction, self.fvcom.data.speed = vector2scalar(self.fvcom.data.u, self.fvcom.data.v)
            # Add the attributes for labelling.
            self.fvcom.atts.speed = PassiveStore()
            self.fvcom.atts.speed.long_name = 'speed'
            self.fvcom.atts.speed.units = 'ms^{-1}'
            self.fvcom.atts.direction = PassiveStore()
            self.fvcom.atts.direction.long_name = 'direction'
            self.fvcom.atts.direction.units = '\degree'
            self.fvcom.variable_dimension_names[variable] = self.fvcom.variable_dimension_names['u']

        elif variable in ('depth_averaged_speed', 'depth_averaged_direction'):
            da_dir, da_speed = vector2scalar(self.fvcom.data.ua, self.fvcom.data.va)
            self.fvcom.data.depth_averaged_direction, self.fvcom.data.depth_averaged_speed = da_dir, da_speed
            # Add the attributes for labelling.
            self.fvcom.atts.depth_averaged_speed = PassiveStore()
            self.fvcom.atts.depth_averaged_speed.long_name = 'depth-averaged speed'
            self.fvcom.atts.depth_averaged_speed.units = 'ms^{-1}'
            self.fvcom.atts.depth_averaged_direction = PassiveStore()
            self.fvcom.atts.depth_averaged_direction.long_name = 'depth-averaged direction'
            self.fvcom.atts.depth_averaged_direction.units = '\degree'
            self.fvcom.variable_dimension_names[variable] = self.fvcom.variable_dimension_names['ua']

        if variable == 'speed_anomaly':
            self.fvcom.data.speed_anomaly = self.fvcom.data.speed.mean(axis=0) - self.fvcom.data.speed
            self.fvcom.atts.speed = PassiveStore()
            self.fvcom.atts.speed.long_name = 'speed anomaly'
            self.fvcom.atts.speed.units = 'ms^{-1}'
            self.fvcom.variable_dimension_names[variable] = self.fvcom.variable_dimension_names['u']

        elif variable == 'depth_averaged_speed_anomaly':
            self.fvcom.data.depth_averaged_speed_anomaly = self.fvcom.data.uava.mean(axis=0) - self.fvcom.data.uava
            self.fvcom.atts.depth_averaged_speed_anomaly = PassiveStore()
            self.fvcom.atts.depth_averaged_speed_anomaly.long_name = 'depth-averaged speed anomaly'
            self.fvcom.atts.depth_averaged_speed_anomaly.units = 'ms^{-1}'
            self.fvcom.variable_dimension_names[variable] = self.fvcom.variable_dimension_names['ua']

        elif variable == 'tauc':
            pressure = nodes2elems(depth2pressure(self.fvcom.data.h, self.fvcom.data.y),
                                   self.fvcom.grid.triangles)
            tempc = nodes2elems(self.fvcom.data.temp, self.fvcom.grid.triangles)
            salinityc = nodes2elems(self.fvcom.data.temp, self.fvcom.grid.triangles)
            rho = dens_jackett(tempc, salinityc, pressure[np.newaxis, :])
            self.fvcom.data.tauc *= rho
            self.fvcom.atts.tauc.units = 'Nm^{-2}'
            self.fvcom.variable_dimension_names[variable] = self.fvcom.variable_dimension_names['tauc']

        if self._noisy and self.rank == self.root:
            print(f'done.', flush=True)

    def _figure_prep(self, fvcom_file, variable, dimensions, time_indices, clims, label, **kwargs):
        """ Initialise a bunch of things which can be shared across different plot types. """

        # Should this loading stuff be outside this function?
        self.dims = dimensions
        if self.dims is None:
            self.dims = {}
        self.dims.update({'time': time_indices})

        self.__loader(fvcom_file, variable)
        self.field = np.squeeze(getattr(self.fvcom.data, variable))

        # Find out what the range of data is so we can set the colour limits automatically, if necessary.
        if self.clims is None:
            if self.have_mpi:
                global_min = self.comm.reduce(np.nanmin(self.field), op=self.MPI.MIN)
                global_max = self.comm.reduce(np.nanmax(self.field), op=self.MPI.MAX)
            else:
                # Fall back to local extremes.
                global_min = np.nanmin(self.field)
                global_max = np.nanmax(self.field)
            self.clims = [global_min, global_max]
            if self.have_mpi:
                self.clims = self.comm.bcast(clims, root=0)

        if self.label is None:
            self.label = f'{getattr(self.fvcom.atts, variable).long_name.title()} ' \
                    f'(${getattr(self.fvcom.atts, variable).units}$)'

        grid_mask = np.ones(self.field[0].shape[0], dtype=bool)
        if 'extents' in kwargs:
            # We need to find the nodes/elements for the current variable to make sure our colour bar extends for
            # what we're plotting (not the entire data set).
            if 'node' in self.fvcom.variable_dimension_names[variable]:
                x = self.fvcom.grid.lon
                y = self.fvcom.grid.lat
            elif 'nele' in self.fvcom.variable_dimension_names[variable]:
                x = self.fvcom.grid.lonc
                y = self.fvcom.grid.latc
            extents = kwargs['extents']
            grid_mask = (x > extents[0]) & (x < extents[1]) & (y < extents[3]) & (y > extents[2])

        self.extend = colorbar_extension(clims[0], clims[1],
                                         self.field[..., grid_mask].min(), self.field[..., grid_mask].max())

    def plot_field(self, fvcom_file, time_indices, variable, figures_directory, label=None, set_title=False,
                   dimensions=None, clims=None, norm=None, mask=False, figure_index=None, figure_stem=None,
                   *args, **kwargs):
        """
        Plot a given horizontal surface for `variable' for the time indices in `time_indices'.

        fvcom_file : str, pathlib.Path
            The file to load.
        time_indices : list-like
            The time indices to load from the `fvcom_file'.
        variable : str
            The variable name to load from `fvcom_file'.
        figures_directory : str, pathlib.Path
            Where to save the figures. Figure files are named f'{variable}_{time_index + 1}.png'.
        label : str, optional
            What label to use for the colour bar. If omitted, uses the variable's `long_name' and `units'.
        set_title : bool, optional
            Add a title comprised of each time (formatted as '%Y-%m-%d %H:%M:%S').
        dimensions : str, optional
            What additional dimensions to load (time is handled by the `time_indices' argument).
        clims : tuple, list, optional
            Limit the colour range to these values.
        norm : matplotlib.colors.Normalize, optional
            Apply the normalisation given to the colours in the plot.
        mask : bool
            Set to True to enable masking with the FVCOM wet/dry data.
        figure_index : int
            Give a starting index for the figure names. This is useful if you're calling this function in a loop over
            multiple files.
        figure_stem : str
            Give a file name prefix for the saved figures. Defaults to f'{variable}_streamline'.

        Additional args and kwargs are passed to PyFVCOM.plot.Plotter.

        """

        self._figure_prep(fvcom_file, variable, dimensions, time_indices, clims, label, **kwargs)

        local_plot = Plotter(self.fvcom, cb_label=self.label, *args, **kwargs)

        if norm is not None:
            # Check for zero and negative values if we're LogNorm'ing the data and replace with the colour limit
            # minimum.
            invalid = self.field <= 0
            if np.any(invalid):
                if self.clims is None or self.clims[0] <= 0:
                    raise ValueError("For log-scaling data with zero or negative values, we need a floor with which "
                                     "to replace those values. This is provided through the `clims' argument, "
                                     "which hasn't been supplied, or which has a zero (or below) minimum.")
                self.field[invalid] = self.clims[0]

        if figure_index is None:
            figure_index = 0
        for local_time, global_time in enumerate(time_indices):
            if mask:
                local_mask = getattr(self.fvcom.data, 'wet_cells')[local_time] == 0
            else:
                local_mask = np.zeros(self.fvcom.dims.nele, dtype=bool)
            local_plot.plot_field(self.field[local_time], mask=local_mask)
            local_plot.tripcolor_plot.set_clim(*clims)
            if set_title:
                title_string = self.fvcom.time.datetime[local_time].strftime('%Y-%m-%d %H:%M:%S')
                local_plot.set_title(title_string)
            if figure_stem is None:
                figure_stem = f'{variable}_streamline'
            local_plot.figure.savefig(str(Path(figures_directory, f'{figure_stem}_{figure_index + global_time + 1:04d}.png')),
                                      bbox_inches='tight',
                                      pad_inches=0.2,
                                      dpi=120)

    def plot_streamlines(self, fvcom_file, time_indices, variable, figures_directory, dx=None, dy=None, label=None,
                         set_title=False, dimensions=None, clims=None, mask=False, figure_index=None, figure_stem=None,
                         stkwargs=None, mask_land=True, *args, **kwargs):
        """
        Plot a given horizontal surface for `variable' for the time indices in `time_indices'.

        fvcom_file : str, pathlib.Path
            The file to load.
        time_indices : list-like
            The time indices to load from the `fvcom_file'.
        variable : str
            The variable name to load from `fvcom_file'.
        figures_directory : str, pathlib.Path
            Where to save the figures. Figure files are named f'{variable}_streamlines_{time_index + 1}.png'.
        dx, dy : float, optional
            If given, the streamlines will be plotted on a regular grid at intervals of `dx' and `dy'. If `dy' is
            omitted, it is assumed to be the same as `dx'.
        label : str, optional
            What label to use for the colour bar. If omitted, uses the variable's `long_name' and `units'.
        set_title : bool, optional
            Add a title comprised of each time (formatted as '%Y-%m-%d %H:%M:%S').
        dimensions : str, optional
            What additional dimensions to load (time is handled by the `time_indices' argument).
        clims : tuple, list, optional
            Limit the colour range to these values.
        mask : bool, optional
            Set to True to enable masking with the FVCOM wet/dry data.
        figure_index : int, optional
            Give a starting index for the figure names. This is useful if you're calling this function in a loop over
            multiple files.
        figure_stem : str, optional
            Give a file name prefix for the saved figures. Defaults to f'{variable}_streamline'.
        mask_land : bool, optional
            Set to False to disable the (slow) masking of regular locations outside the model domain. Defaults to True.
        stkwargs : dict, optional
            Additional streamplot keyword arguments to pass.

        Additional args and kwargs are passed to PyFVCOM.plot.Plotter.

        """

        if stkwargs is None:
            stkwargs = {}

        if dx is not None and dy is None:
            dy = dx

        self._figure_prep(fvcom_file, variable, dimensions, time_indices, clims, label, **kwargs)

        local_plot = Plotter(self.fvcom, cb_label=self.label, *args, **kwargs)

        # Get the vector field of interest based on the variable name.
        if 'depth_averaged' in variable:
            u, v = self.fvcom.data.ua, self.fvcom.data.va
        else:
            u, v = np.squeeze(self.fvcom.data.u), np.squeeze(self.fvcom.data.v)

        if figure_index is None:
            figure_index = 0
        for local_time, global_time in enumerate(time_indices):
            if mask:
                local_mask = getattr(self.fvcom.data, 'wet_cells')[local_time] == 0
            else:
                local_mask = np.full(self.fvcom.dims.nele, False)
            u_local = np.ma.masked_array(u[local_time], mask=local_mask)
            v_local = np.ma.masked_array(v[local_time], mask=local_mask)
            magnitude = np.ma.masked_array(self.field[local_time], mask=local_mask)
            try:
                local_plot.plot_streamlines(u_local, v_local, color=magnitude, dx=dx, dy=dy, mask_land=mask_land,
                                            **stkwargs)
            except ValueError:
                # The plot failed (sometimes due to teeny tiny velocities. Save what we've got anyway.
                pass
            # If we got all zeros for the streamline plot, the associated object will be none, so check that here and
            # only update colours if we definitely plotted something.
            if local_plot.streamline_plot is not None:
                # The lines are a LineCollection and we can update the colour limits in one shot. The arrows need
                # iterating.
                local_plot.streamline_plot.lines.set_clim(*clims)
                if set_title:
                    title_string = self.fvcom.time.datetime[local_time].strftime('%Y-%m-%d %H:%M:%S')
                    local_plot.set_title(title_string)
            if figure_stem is None:
                figure_stem = f'{variable}_streamline'
            local_plot.figure.savefig(str(Path(figures_directory, f'{figure_stem}_{figure_index + global_time + 1:04d}.png')),
                                      bbox_inches='tight',
                                      pad_inches=0.2,
                                      dpi=120)


class Player(FuncAnimation):
    """ Animation class for FVCOM outputs. Shamelessly lifted from https://stackoverflow.com/a/46327978 """

    def __init__(self, fig, func, init_func=None, fargs=None, save_count=None, mini=0, maxi=100, pos=(0.125, 0.92),
                 **kwargs):
        """
        Initialise an animation window.

        Parameters
        ----------
        fig : matplotlib.figure.Figure
            The figure into which we should animate.
        func : function
            The function describing the animation.
        init_func : function, optional
            An initial function for the first frame.
        fargs : tuple or None, optional
           Additional arguments to pass to each call to ``func``
        save_count : int, optional
           The number of values from `frames` to cache.
        mini : int, optional
            The start index for the animation (defaults to zero).
        maxi : int, optional
            The maximum index for the animation (defaults to 100).
        pos : tuple
            The (x, y) position of the player controls. Defaults to near the top of the figure.

        Additional kwargs are passed to `matplotlib.animation.FuncAnimation'.

        """

        self.i = 0
        self.min = mini
        self.max = maxi
        self.runs = True
        self.forwards = True
        self.fig = fig
        self.func = func
        self.setup(pos)

        super().__init__(self.fig, self.func, frames=self.play(), init_func=init_func, fargs=fargs,
                         save_count=save_count, **kwargs)

    def play(self, *dummy):
        """ What to do when we play the animation. """
        while self.runs:
            self.i = self.i + self.forwards - (not self.forwards)
            if self.min < self.i < self.max:
                yield self.i
            else:
                self.stop()
                yield self.i

    def start(self, *dummy):
        """ Start the animation. """
        self.runs = True
        self.event_source.start()

    def stop(self, *dummy):
        """ Stop the animation. """
        self.runs = False
        self.event_source.stop()

    def forward(self, *dummy):
        """ Play forwards. """
        self.forwards = True
        self.start()

    def backward(self, *dummy):
        """ Play backwards. """
        self.forwards = False
        self.start()

    def oneforward(self, *dummy):
        """ Skip one forwards. """
        self.forwards = True
        self.onestep()

    def onebackward(self, *dummy):
        """ Skip one backwards. """
        self.forwards = False
        self.onestep()

    def onestep(self, *dummy):
        """ Skip through one frame at a time. """
        if self.min < self.i < self.max:
            self.i = self.i + self.forwards - (not self.forwards)
        elif self.i == self.min and self.forwards:
            self.i += 1
        elif self.i == self.max and not self.forwards:
            self.i -= 1
        self.func(self.i)
        self.slider.set_val(self.i)
        self.fig.canvas.draw_idle()

    def setup(self, pos):
        """ Set up the animation. """
        playerax = self.fig.add_axes([pos[0], pos[1], 0.64, 0.04])
        divider = mpl_toolkits.axes_grid1.make_axes_locatable(playerax)
        bax = divider.append_axes("right", size="80%", pad=0.05)
        sax = divider.append_axes("right", size="80%", pad=0.05)
        fax = divider.append_axes("right", size="80%", pad=0.05)
        ofax = divider.append_axes("right", size="100%", pad=0.05)
        sliderax = divider.append_axes("right", size="500%", pad=0.07)
        self.button_oneback = matplotlib.widgets.Button(playerax, label='$\u29CF$')
        self.button_back = matplotlib.widgets.Button(bax, label='$\u25C0$')
        self.button_stop = matplotlib.widgets.Button(sax, label='$\u25A0$')
        self.button_forward = matplotlib.widgets.Button(fax, label='$\u25B6$')
        self.button_oneforward = matplotlib.widgets.Button(ofax, label='$\u29D0$')
        self.button_oneback.on_clicked(self.onebackward)
        self.button_back.on_clicked(self.backward)
        self.button_stop.on_clicked(self.stop)
        self.button_forward.on_clicked(self.forward)
        self.button_oneforward.on_clicked(self.oneforward)
        self.slider = matplotlib.widgets.Slider(sliderax, '', self.min, self.max, valinit=self.i)
        self.slider.on_changed(self.set_pos)

    def set_pos(self, i):
        """ Set the slider position. """
        self.i = int(self.slider.val)
        self.func(self.i)

    def update(self, i):
        """ Update the slider to the given position. """
        self.slider.set_val(i)


def plot_domain(domain, mesh=False, depth=False, **kwargs):
    """
    Add a domain plot to the given domain (as domain.domain_plot).

    Parameters
    ----------
    mesh : bool
        Set to True to overlay the model mesh. Defaults to False.
    depth : bool
        Set to True to plot water depth. Defaults to False. If enabled, a colour bar is added to the figure.

    Remaining keyword arguments are passed to PyFVCOM.plot.Plotter.

    Provides
    --------
    domain_plot : PyFVCOM.plot.Plotter
        The plot object.
    mesh_plot : matplotlib.axes, optional
        The mesh axis object, if enabled.

    """

    domain.domain_plot = Plotter(domain, **kwargs)

    if mesh:
        mesh_plot = domain.domain_plot.axes.triplot(domain.domain_plot.mx, domain.domain_plot.my,
                                                    domain.grid.triangles, 'k-',
                                                    linewidth=1, zorder=2000, **domain.domain_plot._plot_projection)
        domain.domain_plot.mesh_plot = mesh_plot

    if depth:
        # Make depths negative down.
        if np.all(domain.grid.h < 0):
            domain.domain_plot.plot_field(domain.grid.h)
        else:
            domain.domain_plot.plot_field(-domain.grid.h)


def colorbar_extension(colour_min, colour_max, data_min, data_max):
    """
    For the range specified by `colour_min' to `colour_max', return whether the data range specified by `data_min'
    and `data_max' is inside, outside or partially overlapping. This allows you to automatically set the `extend'
    keyword on a `matplotlib.pyplot.colorbar' call.

    Parameters
    ----------
    colour_min, colour_max : float
        Minimum and maximum value of the current colour bar limits.
    data_min, data_max : float
        Minimum and maximum value of the data limits.

    Returns
    -------
    extension : str
        Will be 'neither', 'both', 'min, or 'max' for the case when the colour_min and colour_max values are: equal
        to the data; inside the data range; only larger or only smaller, respectively.
    """

    if data_min < colour_min and data_max > colour_max:
        extension = 'both'
    elif data_min < colour_min and data_max <= colour_max:
        extension = 'min'
    elif data_min >= colour_min and data_max > colour_max:
        extension = 'max'
    else:
        extension = 'neither'

    return extension


def cm2inch(value):
    """
    Convert centimetres to inches.

    :param value:
    :return:

    """
    return value / 2.54<|MERGE_RESOLUTION|>--- conflicted
+++ resolved
@@ -7,16 +7,12 @@
 from pathlib import Path
 from warnings import warn
 
-#import cartopy.crs as ccrs
-#import cartopy.feature as cfeature
+import cartopy.crs as ccrs
+import cartopy.feature as cfeature
 import matplotlib.widgets
 import mpl_toolkits.axes_grid1
 import numpy as np
-<<<<<<< HEAD
-#from cartopy.mpl.gridliner import LONGITUDE_FORMATTER, LATITUDE_FORMATTER
-=======
 from cartopy.mpl.gridliner import LONGITUDE_FORMATTER, LATITUDE_FORMATTER
->>>>>>> 4789540f
 from descartes import PolygonPatch
 from matplotlib import pyplot as plt
 from matplotlib import rcParams
