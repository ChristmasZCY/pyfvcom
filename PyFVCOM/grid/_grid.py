"""
Tools for manipulating and converting unstructured grids in a range of formats.

"""

# TODO: This is a massive sprawling collection of functions. We should split it up into more sensible subdivisions
#  within PyFVCOM.grid to make it more manageable and generally more useable.

from __future__ import print_function, division

import copy
import math
import multiprocessing
import os
import sys
from collections import defaultdict, deque
from functools import partial
from warnings import warn

import matplotlib.path as mpath
import matplotlib.pyplot as plt
import networkx
import numpy as np
import scipy.spatial
import shapefile
import shapely.geometry
from dateutil.relativedelta import relativedelta
from matplotlib.dates import date2num as mtime
from matplotlib.tri import CubicTriInterpolator
from matplotlib.tri.triangulation import Triangulation
from netCDF4 import Dataset, date2num
from scipy.interpolate import RegularGridInterpolator, LinearNDInterpolator
from scipy.spatial.qhull import QhullError
from utide import reconstruct, ut_constants
from utide.utilities import Bunch

from PyFVCOM.coordinate import utm_from_lonlat, lonlat_from_utm
from PyFVCOM.ocean import zbar
from PyFVCOM.utilities.general import PassiveStore, fix_range
from PyFVCOM.utilities.time import date_range


class GridReaderNetCDF(object):
    """ Read in and store a given FVCOM grid in our data format. """

    def __init__(self, filename, dims=None, zone='30N', debug=False, verbose=False):
        """
        Load the grid data.

        Convert from UTM to spherical if we haven't got those data in the existing output file.

        Parameters
        ----------
        filename : str, pathlib.Path
            The FVCOM netCDF file to read.
        dims : dict, optional
            Dictionary of dimension names along which to subsample e.g. dims={'nele': [0, 10, 100], 'node': 100}.
            All netCDF variable dimensions are specified as list of indices.
            Any combination of dimensions is possible; omitted dimensions are loaded in their entirety.
            Negative indices are supported.
            A special dimension of 'wesn' can be used to specify a bounding box within which to extract the model
            grid and data.
        zone : str, list-like, optional
            UTM zones (defaults to '30N') for conversion of UTM to spherical coordinates.
        verbose : bool, optional
            Set to True to enable verbose output. Defaults to False.
        debug : bool, optional
            Set to True to enable debug output. Defaults to False.

        """

        self._debug = debug
        self._noisy = verbose

        ds = Dataset(filename, 'r')
        self._dims = copy.deepcopy(dims)

        self._bounding_box = False
        if 'wesn' in self._dims:
            self._bounding_box = True

        grid_metrics = {'ntsn': 'node', 'nbsn': 'node', 'ntve': 'node', 'nbve': 'node', 'art1': 'node', 'art2': 'node',
                        'a1u': 'nele', 'a2u': 'nele', 'nbe': 'nele'}
        grid_variables = ['lon', 'lat', 'x', 'y', 'lonc', 'latc', 'xc', 'yc', 'h', 'siglay', 'siglev']

        # Get the grid data.
        for grid in grid_variables:
            try:
                setattr(self, grid, ds.variables[grid][:])
                # Save the attributes.
                attributes = PassiveStore()
                for attribute in ds.variables[grid].ncattrs():
                    setattr(attributes, attribute, getattr(ds.variables[grid], attribute))
                # setattr(self.atts, grid, attributes)
            except KeyError:
                # Make zeros for this missing variable so we can convert from the non-missing data below.
                if grid.endswith('c'):
                    setattr(self, grid, np.zeros(ds.dimensions['nele'].size).T)
                else:
                    setattr(self, grid, np.zeros(ds.dimensions['node'].size).T)
            except ValueError as value_error_message:
                warn('Variable {} has a problem with the data. Setting value as all zeros.'.format(grid))
                print(value_error_message)
                setattr(self, grid, np.zeros(ds.variables[grid].shape))

        # And the triangulation
        try:
            self.nv = ds.variables['nv'][:].astype(int)  # force integers even though they should already be so
            self.triangles = copy.copy(self.nv.T - 1)  # zero-indexed for python
        except KeyError:
            # If we don't have a triangulation, make one. Warn that if we've made one, it might not match the
            # original triangulation used in the model run.
            if self._debug:
                print("Creating new triangulation since we're missing one", flush=True)
            triangulation = Triangulation(self.lon, self.lat)
            self.triangles = triangulation.triangles
            self.nv = copy.copy(self.triangles.T + 1)
            dims.nele = self.triangles.shape[0]
            warn('Triangulation created from node positions. This may be inconsistent with the original triangulation.')

        # Fix broken triangulations if necessary.
        if self.nv.min() != 1:
            if self._debug:
                print('Fixing broken triangulation. Current minimum for nv is {} and for triangles is {} but they '
                      'should be 1 and 0, respectively.'.format(self.nv.min(), self.triangles.min()), flush=True)
            self.nv = (ds.variables['nv'][:].astype(int) - ds.variables['nv'][:].astype(int).min()) + 1
            self.triangles = copy.copy(self.nv.T) - 1

        # Convert the given W/E/S/N coordinates into node and element IDs to subset.
        if self._bounding_box:
            self._make_subset_dimensions()

        # If we've been given a spatial dimension to subsample in, fix the triangulation.
        if 'nele' in self._dims or 'node' in self._dims:
            if self._debug:
                print('Fix triangulation table as we have been asked for only specific nodes/elements.', flush=True)

            if 'node' in self._dims:
                new_tri, new_ele = reduce_triangulation(self.triangles, self._dims['node'], return_elements=True)
                if not new_ele.size and 'nele' not in self._dims:
                    if self._noisy:
                        print('Nodes selected cannot produce new triangulation and no elements specified so including all element of which the nodes are members')
                    self._dims['nele'] = np.squeeze(np.argwhere(np.any(np.isin(self.triangles, self._dims['node']), axis=1)))
                    if self._dims['nele'].size == 1:  # Annoying error for the difference between array(n) and array([n])
                        self._dims['nele'] = np.asarray([self._dims['nele']])
                elif 'nele' not in self._dims:
                    if self._noisy:
                        print('Elements not specified but reducing to only those within the triangulation of selected nodes')
                    self._dims['nele'] = new_ele
                elif not np.array_equal(np.sort(new_ele), np.sort(self._dims['nele'])):
                    # Try culling some elements as what may happen is we have asked for some nodes which form an
                    # element but we haven't asked for that element.
                    #        a
                    #        /\
                    #       /  \
                    #      / 1  \
                    #    b/______\c
                    #
                    # That is, we've asked for nodes a, b and c but not element 1. The way to check this is to find
                    # all the nodes in the triangulation for the given elements and if those match the nodes we've
                    # asked for, use the elements to cull the triangulation object.
                    triangulation_nodes = np.unique(self.triangles[self._dims['nele']])
                    if np.all(triangulation_nodes == np.sort(self._dims['node'])):
                        new_tri = self.triangles[self._dims['nele']]
                        # Remap nodes to a new index. Work on a copy so we don't end up replacing a value more than
                        # once.
                        new_index = np.arange(0, len(self._dims['node']))
                        original_tri = new_tri.copy()
                        for this_old, this_new in zip(self._dims['node'], new_index):
                            new_tri[original_tri == this_old] = this_new
                    else:
                        if self._noisy:
                            print('Mismatch between given elements and nodes for triangulation, retaining original elements')
            else:
                if self._noisy:
                    print('Nodes not specified but reducing to only those within the triangulation of selected elements')
                self._dims['node'] = np.unique(self.triangles[self._dims['nele'], :])
                new_tri = reduce_triangulation(self.triangles, self._dims['node'])

            self.nv = new_tri.T + 1
            self.triangles = new_tri

        # If we have node/nele dimensions, subset the relevant arrays here. Make all zero arrays if we're missing
        # them in the netCDF file.
        spatial_variables = {'node': ['x', 'y', 'lon', 'lat', 'h', 'siglay', 'siglev'],
                             'nele': ['xc', 'yc', 'lonc', 'latc', 'h_center', 'siglay_center', 'siglev_center']}

        for spatial_dimension in spatial_variables:
            if spatial_dimension in self._dims:
                spatial_points = len(self._dims[spatial_dimension])
                for var in spatial_variables[spatial_dimension]:
                    try:
                        _temp = ds.variables[var][:]
                        _temp = _temp[..., self._dims[spatial_dimension]]
                    except KeyError:
                        if spatial_dimension == 'nele':
                            if self._noisy:
                                print('Adding element-centred {} for compatibility.'.format(var))
                        if 'siglay' in var:
                            var_shape = (ds.dimensions['siglay'].size, spatial_points)
                        elif 'siglev' in var:
                            var_shape = (ds.dimensions['siglev'].size, spatial_points)
                        else:
                            var_shape = spatial_points
                        _temp = np.zeros(var_shape)

                    setattr(self, var, _temp)

        # Load the grid metrics data separately as we don't want to set a bunch of zeros for missing data.
        for metric, grid_pos in grid_metrics.items():
            if metric in ds.variables:
                if grid_pos in self._dims:
                    metric_raw = ds.variables[metric][:]
                    setattr(self, metric, metric_raw[..., self._dims[grid_pos]])
                else:
                    setattr(self, metric, ds.variables[metric][:])
                # Save the attributes.
                attributes = PassiveStore()
                for attribute in ds.variables[metric].ncattrs():
                    setattr(attributes, attribute, getattr(ds.variables[metric], attribute))
                # setattr(self.atts, metric, attributes)

                # Fix the indexing and shapes of the grid metrics variables. Only transpose and offset indexing for nbe.
                if metric == 'nbe':
                    setattr(self, metric, getattr(self, metric).T - 1)

        # Add compatibility for FVCOM3 (these variables are only specified on the element centres in FVCOM4+ output
        # files). Only create the element centred values if we have the same number of nodes as in the triangulation.
        # This does not occur if we've been asked to extract an incompatible set of nodes and elements, for whatever
        # reason (e.g. testing). We don't add attributes for the data if we've created it as doing so is a pain.
        for var in 'h_center', 'siglay_center', 'siglev_center':
            if self._debug:
                print('Add element-based compatibility arrays', flush=True)
            try:
                if 'nele' in self._dims:
                    var_raw = ds.variables[var][:]
                    setattr(self, var, var_raw[..., self._dims['nele']])
                else:
                    setattr(self, var, ds.variables[var][:])
                # Save the attributes.
                attributes = PassiveStore()
                for attribute in ds.variables[var].ncattrs():
                    setattr(attributes, attribute, getattr(ds.variables[var], attribute))
                # setattr(self.atts, var, attributes)
            except KeyError:
                if self._noisy:
                    print('Missing {} from the netCDF file. Trying to recreate it from other sources.'.format(var))
                if self.nv.max() == len(self.x):
                    try:
                        setattr(self, var, nodes2elems(getattr(self, var.split('_')[0]), self.triangles))
                    except IndexError:
                        # Maybe the array's the wrong way around. Flip it and try again.
                        setattr(self, var, nodes2elems(getattr(self, var.split('_')[0]).T, self.triangles))
                else:
                    # The triangulation is invalid, so we can't properly move our existing data, so just set things
                    # to 0 but at least they're the right shape. Warn accordingly.
                    if self._noisy:
                        print('{} cannot be migrated to element centres (invalid triangulation). Setting to zero.'.format(var))
                    if var == 'siglev_center':
                        setattr(self, var, np.zeros((ds.dimensions['siglev'].size, dims.nele)))
                    elif var == 'siglay_center':
                        setattr(self, var, np.zeros((ds.dimensions['siglay'].size, dims.nele)))
                    elif var == 'h_center':
                        setattr(self, var, np.zeros((dims.nele)))
                    else:
                        raise ValueError('Inexplicably, we have a variable not in the loop we have defined.')

        # Check if we've been given only vertical dimensions to subset in too, and if so, do that. At this point,
        # if we've got node/element subsets given, we've already subsetted those.
        for var in 'siglay', 'siglev', 'siglay_center', 'siglev_center':
            # Only carry on if we have this variable in the output file with which we're working (mainly this
            # is for compatibility with FVCOM 3 outputs which do not have the _center variables).
            if var not in ds.variables:
                continue
            short_dim = copy.copy(var)
            # Strip off the _center to match the dimension name.
            if short_dim.endswith('_center'):
                short_dim = short_dim.split('_')[0]
            if short_dim in self._dims:
                if short_dim in ds.variables[var].dimensions:
                    if self._debug:
                        print(f'Subsetting {var} in the vertical ({short_dim} = {self._dims[short_dim]})', flush=True)
                    _temp = getattr(self, var)[self._dims[short_dim], ...]
                    setattr(self, var, _temp)

        # Make depth-resolved sigma data. This is useful for plotting things.
        for var in self:
            # Ignore previously created depth-resolved data (in the case where we're updating the grid with a call to
            # self._load_data() with dims supplied).
            if var.startswith('sig') and not var.endswith('_z'):
                # Make the depths negative down so we end up with positive down for {var}_z (since var is negative
                # down already).
                if var.endswith('_center'):
                    z = -self.h_center
                else:
                    z = -self.h

                if self._debug:
                    print(f'Making water depth vertical grid: {var}_z', flush=True)

                _original_sig = getattr(self, var)

                # Set the sigma data range to -1 to 0 (rather than close to -1 and 0) for siglay so that the maximum
                # depth value is equal to the actual depth.
                _fixed_sig = fix_range(_original_sig, -1, 0)
                # h_center can have a time dimension (when running with sediment transport and morphological
                # update enabled). As such, we need to account for that in the creation of the _z arrays.
                if np.ndim(z) > 1:
                    z = z[:, np.newaxis, :]
                    _fixed_sig = _fixed_sig[np.newaxis, ...]
                try:
                    setattr(self, '{}_z'.format(var), _fixed_sig * z)
                except ValueError:
                    # The arrays might be the wrong shape for broadcasting to work, so transpose and retranspose
                    # accordingly. This is less than ideal.
                    warn(f'Depth-resolved sigma {var} seems to be the wrong shape. Trying again.')
                    setattr(self, '{}_z'.format(var), (_fixed_sig.T * z).T)

        # Check ranges and if zero assume we're missing that particular type, so convert from the other accordingly.
        self.lon_range = np.ptp(self.lon)
        self.lat_range = np.ptp(self.lat)
        self.lonc_range = np.ptp(self.lonc)
        self.latc_range = np.ptp(self.latc)
        self.x_range = np.ptp(self.x)
        self.y_range = np.ptp(self.y)
        self.xc_range = np.ptp(self.xc)
        self.yc_range = np.ptp(self.yc)

        # Only do the conversions when we have more than a single point since the relevant ranges will be zero with
        # only one position. If we've got zeros for lon and lat, then we know our native coordinate type is cartesian.
        # Otherwise, it might be spherical.
        self.native_coordinates = 'not specified'
        if self.lon_range == 0 and self.x_range != 0:
            self.native_coordinates = 'cartesian'
        elif self.lon_range != 0 and self.x_range == 0:
            self.native_coordinates = 'spherical'

        if len(self.lon) > 1:
            if self.lon_range == 0 and self.lat_range == 0:
                self.lon, self.lat = lonlat_from_utm(self.x, self.y, zone=zone)
                self.lon_range = np.ptp(self.lon)
                self.lat_range = np.ptp(self.lat)
            if self.x_range == 0 and self.y_range == 0:
                self.x, self.y, _ = utm_from_lonlat(self.lon, self.lat)
                self.x_range = np.ptp(self.x)
                self.y_range = np.ptp(self.y)
        if len(self.lonc) > 1:
            if self.lonc_range == 0 and self.latc_range == 0:
                self.lonc, self.latc = lonlat_from_utm(self.xc, self.yc, zone=zone)
                self.lonc_range = np.ptp(self.lonc)
                self.latc_range = np.ptp(self.latc)
            if self.xc_range == 0 and self.yc_range == 0:
                self.xc, self.yc, _ = utm_from_lonlat(self.lonc, self.latc)
                self.xc_range = np.ptp(self.xc)
                self.yc_range = np.ptp(self.yc)

        # Make a bounding box variable too (spherical coordinates): W/E/S/N
        self.bounding_box = (np.min(self.lon), np.max(self.lon), np.min(self.lat), np.max(self.lat))

        ds.close()

        if self._debug:
            print('Finished loading grid from netCDF')

    def __iter__(self):
        return (a for a in dir(self) if not a.startswith('_'))

    def _update_dimensions(self, dims):
        """
        Update dimensions to match those we've been given, if any. Omit time here as we shouldn't be touching that
        # dimension for any variable in use in here.

        Parameters
        ----------
        dims : dict
            The dimensions to update.

        """
        for dim in dims:
            if dim != 'time':
                if self._noisy:
                    print('Resetting {} dimension length from {} to {}'.format(dim, getattr(dims, dim), len(dims[dim])))
                setattr(self._dims, dim, len(dims[dim]))

    def _make_subset_dimensions(self):
        """
        If the 'wesn' keyword has been included in the supplied dimensions, interactively select a region if the
        value of 'wesn' is not a shapely Polygon. If it is a shapely Polygon, use that for the subsetting.

        """

        bounding_poly = None
        if 'wesn' in self._dims:
            if isinstance(self._dims['wesn'], shapely.geometry.Polygon):
                bounding_poly = self._dims['wesn']
                if self._debug:
                    print('Subsetting the data with a polygon', flush=True)

        # Do the subset of our grid.
        if self._debug:
            print('Starting the subsetting...', end=' ', flush=True)
        self._dims['node'], self._dims['nele'], _ = subset_domain(self.lon, self.lat, self.triangles, bounding_poly)
        self._get_data_pattern = 'memory'
        # Remove the now useless 'wesn' dimension.
        self._dims.pop('wesn')
        if self._debug:
            print('done.', flush=True)


class _GridReader(object):

    def __init__(self, gridfile, native_coordinates='spherical', zone=None, verbose=False):
        """
        Load an unstructured grid.

        Parameters
        ----------
        gridfile : str, pathlib.Path
            The grid file to load.
        native_coordinates : str
            Defined the coordinate system used in the grid ('spherical' or 'cartesian'). Defaults to `spherical'.
        zone : str, optional
            If `native_coordinates' is 'cartesian', give the UTM zone as a string, formatted as, for example,
            '30N'. Ignored if `native_coordinates' is 'spherical'.
        verbose : bool, optional
            Set to True to enable verbose output. Defaults to False.

        """

        self.filename = gridfile
        self.native_coordinates = native_coordinates
        self.zone = zone
        self._noisy = verbose
        self.open_boundary_nodes = None

        if self.native_coordinates.lower() == 'cartesian' and not self.zone:
            raise ValueError('For cartesian coordinates, a UTM Zone for the grid is required.')

        # Default to no node strings. Only the SMS read function can parse them as they're stored within that file.
        # We'll try and grab them from the FVCOM file assuming the standard FVCOM naming conventions.
        nodestrings = []
        types = None
        try:
            basedir = str(self.filename.parent)
            basename = self.filename.stem
            extension = self.filename.suffix
            self.filename = str(self.filename)  # most stuff will want a string later.
        except AttributeError:
            extension = os.path.splitext(self.filename)[-1]
            basedir, basename = os.path.split(self.filename)
            basename = basename.replace(extension, '')

        if extension == '.2dm':
            if self._noisy:
                print('Loading SMS grid: {}'.format(self.filename))
            triangle, nodes, x, y, z, types, nodestrings = read_sms_mesh(self.filename, nodestrings=True)
        elif extension == '.dat':
            if self._noisy:
                print('Loading FVCOM grid: {}'.format(self.filename))
            triangle, nodes, x, y, z = read_fvcom_mesh(self.filename)
            try:
                obcname = basename.replace('_grd', '_obc')
                obcfile = os.path.join(basedir, '{}.dat'.format(obcname))
                obc_node_array, types, count = read_fvcom_obc(obcfile)
                nodestrings = parse_obc_sections(obc_node_array, triangle)
                if self._noisy:
                    print('Found and parsed open boundary file: {}'.format(obcfile))
            except OSError:
                # File probably doesn't exist, so just carry on.
                pass
        elif extension == '.gmsh':
            if self._noisy:
                print('Loading GMSH grid: {}'.format(self.filename))
            triangle, nodes, x, y, z = read_gmsh_mesh(self.filename)
        elif extension == '.m21fm':
            if self._noisy:
                print('Loading MIKE21 grid: {}'.format(self.filename))
            triangle, nodes, x, y, z, grid_type = read_mike_mesh(self.filename)
        else:
            raise ValueError('Unknown file format ({}) for file: {}'.format(extension, self.filename))

        # Make open boundary objects from the nodestrings.
        self.open_boundary = []
        for nodestring in nodestrings:
            self.open_boundary.append(OpenBoundary(nodestring))

        if self.native_coordinates.lower() != 'spherical':
            # Convert from UTM.
            self.lon, self.lat = lonlat_from_utm(x, y, self.zone)
            self.x, self.y = x, y
        else:
            # Convert to UTM.
            self.lon, self.lat = x, y
            self.x, self.y, _ = utm_from_lonlat(x, y, zone=self.zone)

        self.triangles = triangle
        self.nv = triangle.T + 1  # for compatibility with FileReader
        self.h = z
        self.nodes = nodes
        self.types = types
        self.open_boundary_nodes = nodestrings
        # Make element-centred versions of everything.
        self.xc = nodes2elems(self.x, self.triangles)
        self.yc = nodes2elems(self.y, self.triangles)
        self.lonc = nodes2elems(self.lon, self.triangles)
        self.latc = nodes2elems(self.lat, self.triangles)
        self.h_center = nodes2elems(self.h, self.triangles)

        # Add the coordinate ranges too
        self.lon_range = np.ptp(self.lon)
        self.lat_range = np.ptp(self.lat)
        self.lonc_range = np.ptp(self.lonc)
        self.latc_range = np.ptp(self.latc)
        self.x_range = np.ptp(self.x)
        self.y_range = np.ptp(self.y)
        self.xc_range = np.ptp(self.xc)
        self.yc_range = np.ptp(self.yc)
        # Make a bounding box variable too (spherical coordinates): W/E/S/N
        self.bounding_box = (np.min(self.lon), np.max(self.lon), np.min(self.lat), np.max(self.lat))

    def __iter__(self):
        return (a for a in self.__dict__.keys() if not a.startswith('_'))


class _MakeDimensions(object):
    def __init__(self, grid_reader):
        """
        Calculate some dimensions from the given _GridReader object.

        Parameters
        ----------
        grid_reader : _GridReader
            The grid reader which contains the grid information from which we calculate the dimensions.

        """

        # Make the relevant dimensions.
        self.nele = len(grid_reader.xc)
        self.node = len(grid_reader.x)

    def __iter__(self):
        return (a for a in self.__dict__.keys() if not a.startswith('_'))


class Domain(object):
    """
    Class to hold information for unstructured grid from a range of file types. The aim is to abstract away the file
    format into a consistent object.

    """

    def __init__(self, grid, native_coordinates, zone=None, noisy=False, debug=False, verbose=False):
        """
        Read in a grid and parse its structure into a format similar to a PyFVCOM.read.FileReader object.

        Parameters
        ----------
        grid : str, pathlib.Path
            Path to the model grid file. Supported formats includes:
                - SMS .2dm
                - FVCOM .dat
                - GMSH .gmsh
                - DHI MIKE21 .m21fm
        native_coordinates : str
            Defined the coordinate system used in the grid ('spherical' or 'cartesian'). Defaults to `spherical'.
        zone : str, optional
            If `native_coordinates' is 'cartesian', give the UTM zone as a string, formatted as, for example,
            '30N'. Ignored if `native_coordinates' is 'spherical'.
        noisy : bool, optional
            Set to True to enable verbose output. Defaults to False.
        debug : bool, optional
            Set to True to enable debugging output. Defaults to False.

        """

        self._debug = debug
        self._noisy = noisy or verbose

        # Add some extra bits for the grid information.
        self.grid = _GridReader(grid, native_coordinates, zone)
        self.dims = _MakeDimensions(self.grid)

        # Set two dimensions: number of open boundaries (obc) and number of open boundary nodes (open_boundary_nodes).
        if self.grid.open_boundary_nodes:
            # If we have more than one open boundary, we need to iterate through the list of lists to get the total
            # number, otherwise we can just len the list.
            try:
                self.dims.open_boundary_nodes = sum([len(i) for i in self.grid.open_boundary_nodes])
                self.dims.open_boundary = len(self.grid.open_boundary_nodes)
            except TypeError:
                self.dims.open_boundary_nodes = len(self.grid.open_boundary_nodes)
                self.dims.open_boundary = 1

    def __iter__(self):
        return (a for a in self.__dict__.keys() if not a.startswith('_'))

    @staticmethod
    def _closest_point(x, y, lon, lat, where, threshold=np.inf, vincenty=False, haversine=False):
        """
        Find the index of the closest node to the supplied position (x, y). Set `cartesian' to True for cartesian
        coordinates (defaults to spherical).

        Parameters
        ----------
        x, y : np.ndarray
            Grid coordinates within which to search. These are ignored if we have either of `vincenty' or `haversine'
            enabled.
        lon, lat : np.ndarray
            Spherical grid positions. These only used if we have either of `vincenty' or `haversine' enabled.
        where : list-like
            Arbitrary x, y position for which to find the closest model grid position.
        cartesian : bool, optional
            Set to True to use cartesian coordinates. Defaults to False.
        threshold : float, optional
            Give a threshold distance beyond which the closest grid is considered too far away. Units are the same as
            the coordinates in `where', unless using lat/lon and `vincenty' or `haversine' when it is in metres.
            Return None when beyond threshold.
        vincenty : bool, optional
            Use vincenty distance calculation. Allows specification of point in lat/lon but threshold in metres.
        haversine : bool, optional
            Use the simpler but much faster Haversine distance calculation. Allows specification of point in lon/lat
            but threshold in metres.

        Returns
        -------
        index : int, None
            Grid index which falls closest to the supplied position. If `threshold' is set and the distance from the
            supplied position to the nearest model node exceeds that threshold, `index' is None.

        """

        if vincenty and haversine:
            raise AttributeError("Please specify one of `haversine' or `vincenty', not both.")

        # We have to split this into two parts: if our threshold is in the same units as the grid (i.e. haversine and
        # vincenty are both False), then we can use the quick find_nearest_point function; if either of haversine or
        # vincenty have been given, we need to use the distance conversion functions, which are slower.
        if not vincenty and not haversine:
            _, _, _, index = find_nearest_point(x, y, *where, maxDistance=threshold)
            if np.any(np.isnan(index)):
                index[np.isnan(index)] = None

        # Note: this is really slow! Computing the distances between the entire grid and the point of interest is
        # very slow. There must be a faster way of doing this! which fall inside the `where' bounding box.
        # TODO: implement a faster conversion
        if vincenty:
            grid_pts = np.asarray([lon, lat]).T
            dist = np.asarray([vincenty_distance(pt_1, where) for pt_1 in grid_pts]) * 1000
        elif haversine:
            grid_pts = np.asarray([lon, lat]).T
            dist = np.asarray([haversine_distance(pt_1, where) for pt_1 in grid_pts]) * 1000

        if vincenty or haversine:
            index = np.argmin(dist)
            if threshold:
                if dist.min() < threshold:
                    index = np.argmin(dist)
                else:
                    index = None

        return index

    def closest_node(self, where, cartesian=False, threshold=np.inf, vincenty=False, haversine=False):
        """
        Find the index of the closest node to the supplied position (x, y). Set `cartesian' to True for cartesian
        coordinates (defaults to spherical).

        Parameters
        ----------
        where : list-like
            Arbitrary x, y position for which to find the closest model grid position.
        cartesian : bool, optional
            Set to True to use cartesian coordinates. Defaults to False.
        threshold : float, optional
            Give a threshold distance beyond which the closest grid is considered too far away. Units are the same as
            the coordinates in `where', unless using lat/lon and vincenty when it is in metres. Return None when
            beyond threshold.
        vincenty : bool, optional
            Use vincenty distance calculation. Allows specification of point in lat/lon but threshold in metres.
        haversine : bool, optional
            Use the simpler but much faster Haversine distance calculation. Allows specification of points in lon/lat
            but threshold in metres.

        Returns
        -------
        index : int, None
            Grid index which falls closest to the supplied position. If `threshold' is set and the distance from the
            supplied position to the nearest model node exceeds that threshold, `index' is None.

        """
        if cartesian:
            x, y = self.grid.x, self.grid.y
        else:
            x, y = self.grid.lon, self.grid.lat

        return self._closest_point(x, y, self.grid.lon, self.grid.lat, where, threshold=threshold, vincenty=vincenty, haversine=haversine)

    def closest_element(self, where, cartesian=False, threshold=np.inf, vincenty=False, haversine=False):
        """
        Find the index of the closest element to the supplied position (x, y). Set `cartesian' to True for cartesian
        coordinates (defaults to spherical).

        Parameters
        ----------
        where : list-like
            Arbitrary x, y position for which to find the closest model grid position.
        cartesian : bool, optional
            Set to True to use cartesian coordinates. Defaults to False.
        threshold : float, optional
            Give a threshold distance beyond which the closest grid is considered too far away. Units are the same as
            the coordinates in `where', unless using lat/lon and vincenty when it is in metres. Return None when
            beyond threshold.
        vincenty : bool, optional
            Use vincenty distance calculation. Allows specification of point in lat/lon but threshold in metres
        haversine : bool, optional
            Use the simpler but much faster Haversine distance calculation. Allows specification of points in lon/lat
            but threshold in metres.

        Returns
        -------
        index : int, None
            Grid index which falls closest to the supplied position. If `threshold' is set and the distance from the
            supplied position to the nearest model node exceeds that threshold, `index' is None.

        """
        if cartesian:
            x, y = self.grid.xc, self.grid.yc
        else:
            x, y = self.grid.lonc, self.grid.latc

        return self._closest_point(x, y, self.grid.lonc, self.grid.latc, where, threshold=threshold, vincenty=vincenty, haversine=haversine)

    def horizontal_transect_nodes(self, positions):
        """
        Extract node IDs along a line defined by `positions' [[x1, y1], [x2, y2], ..., [xn, yn]].

        Parameters
        ----------
        positions : np.ndarray
            Array of positions along which to sample the grid. Units are spherical decimal degrees.

        Returns
        -------
        indices : np.ndarray
            Indices of the grid node positions comprising the transect.
        distance : np.ndarray
            Distance (in metres) along the transect.

        """

        # Since we're letting the transect positions be specified in spherical coordinates and we want to return the
        # distance in metres, we need to do this in two steps: first, find the indices of the transect from the
        # spherical grid, and secondly, find the distance in metres from the cartesian grid.
        indices, _ = line_sample(self.grid.lon, self.grid.lat, positions)
        distance = np.cumsum([0] + [np.hypot(self.grid.x[i + 1] - self.grid.x[i], self.grid.y[i + 1] - self.grid.y[i]) for i in indices[:-1]])

        return indices, distance

    def horizontal_transect_elements(self, positions):
        """
        Extract element IDs along a line defined by `positions' [[x1, y1], [x2, y2], ..., [xn, yn]].

        Parameters
        ----------
        positions : np.ndarray
            Array of positions along which to sample the grid. Units are spherical decimal degrees.

        Returns
        -------
        indices : np.ndarray
            Indices of the grid element positions comprising the transect.
        distance : np.ndarray
            Distance (in metres) along the transect.

        """

        indices, distance = element_sample(self.grid.lonc, self.grid.latc, positions)

        return indices, distance

    def subset_domain(self, polygon=None):
        """
        Subset the current model grid interactively with a given polygon. Coordinates in `polygon' must be in the
        same system as `x' and `y'.

        Parameters
        ----------
        polygon : shapely.geometry.Polygon, optional
            If given, use this polygon to use to clip the given domain. If omitted, subsetting is interactive.

        Returns
        -------
        nodes : np.ndarray
            List of the node IDs from the original `triangles' array within the given polygon.
        elements : np.ndarray
            List of the element IDs from the original `triangles' array within the given polygon.
        triangles : np.ndarray
            The reduced triangulation.

        """

        return subset_domain(self.grid.lon, self.grid.lat, self.grid.triangles, polygon)

    def calculate_areas(self):
        """
        Calculate the area of each element for the current grid.

        Provides
        --------
        self.grid.areas : np.ndarray
            The area of each triangular element in the grid.

        Notes
        -----
        This differs from self.calculate_control_area_and_volume which provides what's needed for integrating fields
        in the domain. This simply calculates the area of each triangle in the domain.

        """

        triangles = self.grid.triangles
        x = self.grid.x
        y = self.grid.y
        self.grid.areas = get_area(np.asarray((x[triangles[:, 0]], y[triangles[:, 0]])).T,
                                   np.asarray((x[triangles[:, 1]], y[triangles[:, 1]])).T,
                                   np.asarray((x[triangles[:, 2]], y[triangles[:, 2]])).T)

    def calculate_control_area_and_volume(self):
        """
        This calculates the surface area of individual control volumes consisted of triangles with a common node point.

        Provides
        --------
        self.grid.art1 : np.ndarray
            Area of interior control volume (for node value integration)
        self.grid.art2 : np.ndarray
            Sum area of all cells around each node.

        Notes
        -----

        This is a python reimplementation of the FVCOM function CELL_AREA in cell_area.F. Whilst the reimplementation
        is coded with efficiency in mind (the calculations occur in parallel), this is still slow for large grids.
        Please be patient!

        """

        self.grid.art1, self.grid.art2 = control_volumes(self.x, self.y, self.triangles)

    def calculate_element_lengths(self):
        """
        Calculate the length of each side of each triangle in the grid and return as an array of lengths (in metres).

        Provides
        --------
        self.grid.lengths : np.ndarray
            The lengths of each vertex in each element in the grid.

        """

        self.grid.lengths = element_side_lengths(self.triangles, self.x, self.y)

    def gradient(self, field):
        """
        Returns the gradient of `field' defined on the model grid.

        Parameters
        ----------
        field : np.ndarray
            Array (on nodes) for which to calculate the gradient.

        Returns
        -------
        dx, dy : np.ndarray
            `dx' corresponds to the partial derivative dZ/dX, and `dy' corresponds to the partial derivative dZ/dY.
        """

        dx, dy = trigradient(self.x, self.y, field, self.triangles)

        return dx, dy

    def to_nodes(self, field):
        """
        Calculate a nodal value based on the average value for the elements
        of which it is a part. This necessarily involves an average, so the
        conversion from nodes2elems and elems2nodes is not reversible.

        Parameters
        ----------
        field : np.ndarray
            Array of unstructured grid element values to move to the grid
            nodes.

        Returns
        -------
        nodes : np.ndarray
            Array of values at the grid nodes.

        """

        return elems2nodes(field, self.triangles)

    def to_elements(self, field):
        """
        Calculate an element-centre value based on the average value for the
        nodes from which it is formed. This involves an average, so the
        conversion from nodes to elements cannot be reversed without smoothing.

        Parameters
        ----------
        field : np.ndarray
            Array of unstructured grid node values to move to the element centres.

        Returns
        -------
        elems : np.ndarray
            Array of values at the grid nodes.

        """

        return nodes2elems(field, self.triangles)

    def in_element(self, x, y, element):
        """
        Identify if a point (x, y) is in a given element.

        Parameters
        ----------
        x, y : float
            The position in spherical coordinates.
        element : int
            The element ID of interest.

        Returns
        -------
        inside : bool
            True if the given point is inside the specified element. False otherwise.

        """
        tri_x = self.grid.lon[element]
        try_y = self.grid.lat[element]

        return isintriangle(tri_x, tri_y, x, y)

    def info(self):
        """
        Print out some salient information on the currently loaded grid.

        """
        print(f'Nodes: {self.dims.node}')
        print(f'Elements: {self.dims.nele}')
        if hasattr(self.grid, 'open_boundary'):
            print(f'Open boundaries: {len(self.grid.open_boundary)}')
        print(f'Native grid coordinates: {self.grid.native_coordinates}')
        if self.grid.native_coordinates == 'cartesian':
            print(f'Native grid zone: {self.grid.zone}')
        print(f'West/east/south/north: {"/".join(map(str, self.grid.bounding_box))}')


def mp_interp_func(input):
    """
    Pass me to a multiprocessing.Pool().map() to quickly interpolate 2D data with LinearNDInterpolator.

    Parameters
    ----------
    input : tuple
        Input data to interpolate (lon, lat, data, x, y), where (x, y) are the positions onto which you would like to
        interpolate the regularly gridded data (lon, lat, data).

    Returns
    -------
    interp : np.ndarray
        The input data `input' interpolated onto the positions (x, y).

    """

    lon, lat, data, x, y = input
    interp = LinearNDInterpolator((lon, lat), data)
    return interp((x, y))


class OpenBoundary(object):
    """
    FVCOM grid open boundary object. Handles reading, writing and interpolating.

    Not sure this is the right place for this. Might be better placed in PyFVCOM.preproc. Also, this should probably
    be a superclass of Nest as an open boundary is just a special case of a PyFVCOM.preproc.Nest (one with 0 levels,
    essentially).

    """

    # TODO Add methods to generate casename_tsobc.nc files.

    def __init__(self, ids, mode='nodes'):
        """
        Given a set of open boundary nodes, initialise a new open boundary object with relevant arrays.

        Parameters
        ----------
        ids : np.ndarray
            Array of unstructured grid IDs representing a model open boundary.
        mode : str, optional
            Specify whether the IDs given are node ('nodes') or element-centre ('elements') IDs. Defaults to 'nodes'.

        Provides
        --------
        add_sponge_layer : add a sponge layer to the open boundary.
        add_type : give the open boundary a type (see mod_obcs.F and Table 6.1 in the FVCOM manual)
        add_tpxo_tides : predict tidal elevations/currents along the open boundary from TPXO harmonics.
        add_fvcom_tides : predict tidal elevations/currents along the open boundary from FVCOM harmonics.
        add_nested_forcing : interpolate some regularly gridded data onto the open boundary.

        """

        self._debug = False

        self.nodes = None
        self.elements = None
        # Silently convert IDs from numpy arrays to lists.
        if mode == 'nodes':
            try:
                ids = ids.tolist()
            except AttributeError:
                pass
            self.nodes = ids
        else:
            try:
                ids = ids.tolist()
            except AttributeError:
                pass
            self.elements = ids
        self.sponge_coefficient = None
        self.sponge_radius = None
        self.type = None
        # Add fields which get populated if this open boundary is made a part of a nested region.
        self.weight_node = None
        self.weight_element = None
        # These get added to by PyFVCOM.preproc.Model and are used in the tide and nest functions below.
        self.tide = PassiveStore()
        self.grid = PassiveStore()
        self.sigma = PassiveStore()
        self.time = PassiveStore()
        self.data = PassiveStore()

    def __iter__(self):
        return (a for a in self.__dict__.keys() if not a.startswith('_'))

    def add_sponge_layer(self, radius, coefficient):
        """
        Add a sponge layer. If radius or coefficient are floats, apply the same value to all nodes.

        Parameters
        ----------
        radius : float, list, np.ndarray
            The sponge layer radius at the given nodes.
        coefficient : float, list, np.ndarray
            The sponge layer coefficient at the given nodes.

        Provides
        --------
        sponge_radius : np.ndarray
            Sponge radii for the nodes in the boundary.
        sponge_coefficient
            Sponge coefficients for the nodes in the boundary.

        """

        if isinstance(radius, (float, int)):
            radius = np.repeat(radius, np.shape(self.nodes))
        if isinstance(coefficient, (float, int)):
            coefficient = np.repeat(coefficient, np.shape(self.nodes))

        self.sponge_radius = radius

        self.sponge_coefficient = coefficient

    def add_type(self, obc_type=1):
        """
        Add an FVCOM open boundary type to the current boundary.

        Parameters
        ----------
        obc_type : int, optional
            The open boundary type. See the types listed in mod_obcs.F, lines 29 to 49, reproduced in the notes below
            for convenience. Defaults to 1 (prescribed surface elevation).

        Provides
        --------
        Populates the self.boundaries open boundary objects with the relevant `type' attribute.

        Notes
        -----
        These are the valid values as lifted from mod_obcs.F.

        TYPE_OBC =  1: Surface Elevation Specified (Tidal Forcing) (ASL)
        TYPE_OBC =  2: As TYPE_OBC=1 and non-linear flux for current at open boundary
        TYPE_OBC =  3: Zero Surface Elevation Boundary Condition (ASL_CLP)
        TYPE_OBC =  4: As TYPE_OBC=3 and non-linear flux for current at open boundary
        TYPE_OBC =  5: Gravity-wave radiation implicit open boundary condition (GWI)
        TYPE_OBC =  6: As TYPE_OBC=5 and non-linear flux for current at open boundary
        TYPE_OBC =  7: Blumberg and khanta implicit open boundary condition (BKI)
        TYPE_OBC =  8: As TYPE_OBC=7 and non-linear flux for current at open boundary
        TYPE_OBC =  9: Orlanski radiation explicit open boundary condition (ORE)
        TYPE_OBC = 10: As TYPE_OBC=9 and non-linear flux for current at open boundary

        """

        # Feels a bit ridiculous having a whole method for this...
        setattr(self, 'type', obc_type)

    def add_tpxo_tides(self, tpxo_harmonics, predict='zeta', interval=1 / 24, constituents=['M2'], serial=False, pool_size=None, noisy=False, interp_method='nearest'):
        """
        Add TPXO tides at the open boundary nodes.

        Parameters
        ----------
        tpxo_harmonics : str, pathlib.Path
            Path to the TPXO harmonics netCDF file to use.
        predict : str, optional
            Type of data to predict. Select 'zeta' (default), 'u' or 'v'.
        interval : str, optional
            Time sampling interval in days. Defaults to 1 hour.
        constituents : list, optional
            List of constituent names to use in UTide.reconstruct. Defaults to ['M2'].
        serial : bool, optional
            Run in serial rather than parallel. Defaults to parallel.
        pool_size : int, optional
            Specify number of processes for parallel run. By default it uses all available.
        noisy : bool, optional
            Set to True to enable some sort of progress output. Defaults to False.

        """

        if not hasattr(self.time, 'start'):
            raise AttributeError('No time data have been added to this OpenBoundary object, so we cannot predict tides.')
        self.tide.time = date_range(self.time.start - relativedelta(days=1), self.time.end + relativedelta(days=1), inc=interval)

        constituent_name = 'con'
        if predict == 'zeta':
            amplitude_name, phase_name = 'ha', 'hp'
            x, y = copy.copy(self.grid.lon), self.grid.lat
            lon_name, lat_name = 'lon_z', 'lat_z'
        elif predict == 'u':
            amplitude_name, phase_name = 'ua', 'up'
            x, y = copy.copy(self.grid.lonc), self.grid.latc
            lon_name, lat_name = 'lon_u', 'lat_u'
        elif predict == 'v':
            amplitude_name, phase_name = 'va', 'vp'
            x, y = copy.copy(self.grid.lonc), self.grid.latc
            lon_name, lat_name = 'lon_v', 'lat_v'

        names = {'amplitude_name': amplitude_name,
                 'phase_name': phase_name,
                 'lon_name': lon_name,
                 'lat_name': lat_name,
                 'constituent_name': constituent_name}
        harmonics_lon, harmonics_lat, amplitudes, phases, available_constituents = self._load_harmonics(tpxo_harmonics, constituents, names)
        interpolated_amplitudes, interpolated_phases = self._interpolate_tpxo_harmonics(x, y,
                                                                                        amplitudes, phases,
                                                                                        harmonics_lon, harmonics_lat, interp_method=interp_method)

        self.tide.constituents = available_constituents

        # Predict the tides
        results = self._prepare_tides(interpolated_amplitudes, interpolated_phases, y, serial, pool_size)

        # Dump the results into the object.
        setattr(self.tide, predict, np.asarray(results).T)  # put the time dimension first, space last.

    def add_fvcom_tides(self, fvcom_harmonics, predict='zeta', interval=1/24, constituents=['M2'], serial=False, pool_size=None, noisy=False):
        """
        Add FVCOM-derived tides at the open boundary nodes.

        Parameters
        ----------
        fvcom_harmonics : str, pathlib.Path
            Path to the FVCOM harmonics netCDF file to use.
        predict : str, optional
            Type of data to predict. Select 'zeta' (default), 'u' or 'v'.
        interval : str, optional
            Time sampling interval in days. Defaults to 1 hour.
        constituents : list, optional
            List of constituent names to use in UTide.reconstruct. Defaults to ['M2'].
        serial : bool, optional
            Run in serial rather than parallel. Defaults to parallel.
        pool_size : int, optional
            Specify number of processes for parallel run. By default it uses all available.
        noisy : bool, optional
            Set to True to enable some sort of progress output. Defaults to False.

        """

        if not hasattr(self.time, 'start'):
            raise AttributeError('No time data have been added to this OpenBoundary object, so we cannot predict tides.')
        self.tide.time = date_range(self.time.start - relativedelta(days=1),
                                    self.time.end + relativedelta(days=1),
                                    inc=interval)

        constituent_name = 'z_const_names'

        if predict == 'zeta':
            amplitude_name, phase_name = 'z_amp', 'z_phase'
            lon_name, lat_name = 'lon', 'lat'
            x, y = copy.copy(self.grid.lon), self.grid.lat
        elif predict == 'u':
            amplitude_name, phase_name = 'u_amp', 'u_phase'
            lon_name, lat_name = 'lonc', 'latc'
            x, y = copy.copy(self.grid.lonc), self.grid.latc
        elif predict == 'v':
            amplitude_name, phase_name = 'v_amp', 'v_phase'
            lon_name, lat_name = 'lonc', 'latc'
            x, y = copy.copy(self.grid.lonc), self.grid.latc
        elif predict == 'ua':
            amplitude_name, phase_name = 'ua_amp', 'ua_phase'
            lon_name, lat_name = 'lonc', 'latc'
            x, y = copy.copy(self.grid.lonc), self.grid.latc
        elif predict == 'va':
            amplitude_name, phase_name = 'va_amp', 'va_phase'
            lon_name, lat_name = 'lonc', 'latc'
            x, y = copy.copy(self.grid.lonc), self.grid.latc

        names = {'amplitude_name': amplitude_name,
                 'phase_name': phase_name,
                 'lon_name': lon_name,
                 'lat_name': lat_name,
                 'constituent_name': constituent_name}
        harmonics_lon, harmonics_lat, amplitudes, phases, available_constituents = self._load_harmonics(fvcom_harmonics,
                                                                                                        constituents,
                                                                                                        names)
        if predict in ['zeta', 'ua', 'va']:
            amplitudes = amplitudes[:, np.newaxis, :]
            phases = phases[:, np.newaxis, :]

        results = []
        for i in np.arange(amplitudes.shape[1]):
            locations_match, match_indices = self._match_coords(np.asarray([x, y]).T, np.asarray([harmonics_lon, harmonics_lat]).T)
            if locations_match:
                if noisy:
                    print('Coords match, skipping interpolation')
                interpolated_amplitudes = amplitudes[:, i, match_indices].T
                interpolated_phases = phases[:, i, match_indices].T
            else:
                interpolated_amplitudes, interpolated_phases = self._interpolate_fvcom_harmonics(x, y,
                                                                                                 amplitudes[:, i, :],
                                                                                                 phases[:, i, :],
                                                                                                 harmonics_lon,
                                                                                                 harmonics_lat,
                                                                                                 pool_size)
            self.tide.constituents = available_constituents

            # Predict the tides
            results.append(np.asarray(self._prepare_tides(interpolated_amplitudes, interpolated_phases,
                                                          y, serial, pool_size, noisy)).T)

        # Dump the results into the object. Put the time dimension first, space last.
        setattr(self.tide, predict, np.squeeze(np.transpose(np.asarray(results), (1, 0, 2))))

    def _prepare_tides(self, amplitudes, phases, latitudes, serial=False, pool_size=None, noisy=False):
        # Prepare the UTide inputs for the constituents we've loaded.
        const_idx = np.asarray([ut_constants['const']['name'].tolist().index(i) for i in self.tide.constituents])
        frq = ut_constants['const']['freq'][const_idx]

        coef = Bunch(name=self.tide.constituents, mean=0, slope=0)
        coef['aux'] = Bunch(reftime=729572.47916666674, lind=const_idx, frq=frq)
        coef['aux']['opt'] = Bunch(twodim=False, nodsatlint=False, nodsatnone=False,
                                   gwchlint=False, gwchnone=False, notrend=True, prefilt=[])

        # Prepare the time data for predicting the time series. UTide needs MATLAB times.
        times = mtime(self.tide.time)
        args = [(latitudes[i], times, coef, amplitudes[i], phases[i], noisy) for i in range(len(latitudes))]
        if serial:
            results = []
            for arg in args:
                results.append(self._predict_tide(arg))
        else:
            if pool_size is None:
                pool = multiprocessing.Pool()
            else:
                pool = multiprocessing.Pool(pool_size)
            results = pool.map(self._predict_tide, args)
            pool.close()

        return results

    @staticmethod
    def _load_harmonics(harmonics, constituents, names):
        """
        Load the given variables from the given file.

        Parameters
        ----------
        harmonics : str
            The file to load.
        constituents : list
            The list of tidal constituents to load.
        names : dict
            Dictionary with the variables names:
                amplitude_name - amplitude data
                phase_name - phase data
                lon_name - longitude data
                lat_name - latitude data
                constituent_name - constituent names

        Returns
        -------
        amplitudes : np.ndarray
            The amplitudes for the given constituents.
        phases : np.darray
            The amplitudes for the given constituents.
        fvcom_constituents : list
            The constituents which have been requested that actually exist in the harmonics netCDF file.

        """

        with Dataset(str(harmonics), 'r') as tides:
            const = [''.join(i).upper().strip() for i in tides.variables[names['constituent_name']][:].astype(str)]
            # If we've been given constituents that aren't in the harmonics data, just find the indices we do have.
            cidx = [const.index(i) for i in constituents if i in const]
            # Save the names of the constituents we've actually used.
            available_constituents = [constituents[i] for i in cidx]

            harmonics_lon = tides.variables[names['lon_name']][:]
            harmonics_lat = tides.variables[names['lat_name']][:]

            amplitude_shape = tides.variables[names['amplitude_name']][:].shape
            if amplitude_shape[0] == len(const):
                amplitudes = tides.variables[names['amplitude_name']][cidx, ...]
                phases = tides.variables[names['phase_name']][cidx, ...]
            elif amplitude_shape[-1] == len(const):
                amplitudes = tides.variables[names['amplitude_name']][..., cidx].T
                phases = tides.variables[names['phase_name']][..., cidx].T

        return harmonics_lon, harmonics_lat, amplitudes, phases, available_constituents

    @staticmethod
    def _match_coords(pts_1, pts_2, epsilon=10):
        """
        Check whether the lat lon points in the array pts_1 all within an epsilon of some point in pts_2

        Parameters
        ----------
        pts_1 : Nx2 array
            The lon/lat of points to check
        pts_2 : Mx2 array
            The lon/lat of points to check against
        epsilon : float, optional
            The distance within which a point in pts_1 has to be to a point in pts_2 to count as matching.
            Given that the positions are in lon/lat, the method haversine distance, and the resolution of FVCOM
            meshes 10m should be reasonable in most cases.

        Returns
        -------
        is_matched : bool
            True if every point in pts_1 lies within an epsilon of some point in pts_2
        indices : N array
            The indices of the matching point in pts_2 for each point in pts_1
        """

        is_matched = np.zeros(len(pts_1), dtype=bool)
        match_indices = np.ones(len(pts_1))*-1
        for i, this_pt in enumerate(pts_1):
            dists_m = haversine_distance(this_pt, pts_2.T) * 1000
            if np.min(dists_m) < epsilon:
                is_matched[i] = True
                match_indices[i] = np.argmin(dists_m)
        return np.all(is_matched), np.asarray(match_indices, dtype=int)

    @staticmethod
    def _interpolate_tpxo_harmonics(x, y, amp_data, phase_data, harmonics_lon, harmonics_lat, interp_method):
        """
        Interpolate from the harmonics data onto the current open boundary positions.

        Parameters
        ----------
        x, y : np.ndarray
            The positions at which to interpolate the harmonics data.
        amp_data, phase_data : np.ndarray
            The tidal constituent amplitude and phase data.
        harmonics_lon, harmonics_lat : np.ndarray
            The positions of the harmonics data (1D).

        Returns
        -------
        interpolated_amplitude, interpolated_phase : np.ndarray
            The interpolated data.

        """

        if np.ndim(harmonics_lon) != 1 and np.ndim(harmonics_lat) != 1:
            # Creating the RegularGridInterpolator object will fail if we've got 2D position arrays with a
            # ValueError. So, this is fragile, but try first assuming we've got the right shape arrays and try again
            # if that fails with the unique coordinates in the relevant position arrays.
            warn('Harmonics are given as 2D arrays: trying to convert to 1D for the interpolation.')
            harmonics_lon = np.unique(harmonics_lon)
            harmonics_lat = np.unique(harmonics_lat)

        # Make a dummy first dimension since we need it for the RegularGridInterpolator but don't actually
        # interpolated along it.
        c_data = np.arange(amp_data.shape[0])
<<<<<<< HEAD
        amplitude_interp = RegularGridInterpolator((c_data, harmonics_lon, harmonics_lat), amp_data, method=interp_method, fill_value=None)
        phase_interp = RegularGridInterpolator((c_data, harmonics_lon, harmonics_lat), phase_data, method=interp_method, fill_value=None)
=======
        amplitude_interp = RegularGridInterpolator((c_data, harmonics_lon, harmonics_lat), amp_data, method='linear', fill_value=None)
        phase_interp = RegularGridInterpolator((c_data, harmonics_lon, harmonics_lat), phase_data, method='linear', fill_value=None)
>>>>>>> 7a9719e2

        # Fix our input position longitudes to be in the 0-360 range to match the harmonics data range,
        # if necessary.
        if harmonics_lon.min() >= 0:
            x[x < 0] += 360

        # Since everything should be in the 0-360 range, stuff which is between the Greenwich meridian and the
        # first harmonics data point is now outside the interpolation domain, which yields an error since
        # RegularGridInterpolator won't tolerate data outside the defined bounding box. As such, we need to
        # squeeze the interpolation locations to the range of the open boundary positions.
        if x.min() < harmonics_lon.min():
            harmonics_lon[harmonics_lon == harmonics_lon.min()] = x.min()

        # Make our boundary positions suitable for interpolation with a RegularGridInterpolator.
        xx = np.tile(x, [amp_data.shape[0], 1])
        yy = np.tile(y, [amp_data.shape[0], 1])
        ccidx = np.tile(c_data, [len(x), 1]).T
        amplitudes = amplitude_interp((ccidx, xx, yy)).T
        phases = phase_interp((ccidx, xx, yy)).T

        return amplitudes, phases

    def _interpolate_fvcom_harmonics(self, x, y, amp_data, phase_data, harmonics_lon, harmonics_lat, pool_size=None):
        """
        Interpolate from the harmonics data onto the current open boundary positions.

        Parameters
        ----------
        x, y : np.ndarray
            The positions at which to interpolate the harmonics data.
        amp_data, phase_data : np.ndarray
            The tidal constituent amplitude and phase data.
        harmonics_lon, harmonics_lat : np.ndarray
            The positions of the harmonics data.

        Returns
        -------
        interpolated_amplitude, interpolated_phase : np.ndarray
            The interpolated data.

        """

        # Fix our input position longitudes to be in the 0-360 range to match the harmonics data range,
        # if necessary.
        if harmonics_lon.min() >= 0:
            x[x < 0] += 360

        # Since everything should be in the 0-360 range, stuff which is between the Greenwich meridian and the
        # first harmonics data point is now outside the interpolation domain, which yields an error since
        # RegularGridInterpolator won't tolerate data outside the defined bounding box. As such, we need to
        # squeeze the interpolation locations to the range of the open boundary positions.
        if x.min() < harmonics_lon.min():
            harmonics_lon[harmonics_lon == harmonics_lon.min()] = x.min()

        # I can't wrap my head around the n-dimensional unstructured interpolation tools (Rdf, griddata etc.), so just
        # loop through each constituent and do a 2D interpolation.

        if pool_size is None:
            pool = multiprocessing.Pool()
        else:
            pool = multiprocessing.Pool(pool_size)

        inputs = [(harmonics_lon, harmonics_lat, amp_data[i], x, y) for i in range(amp_data.shape[0])]
        amplitudes = np.asarray(pool.map(mp_interp_func, inputs))
        inputs = [(harmonics_lon, harmonics_lat, phase_data[i], x, y) for i in range(phase_data.shape[0])]
        phases = np.asarray(pool.map(mp_interp_func, inputs))
        pool.close()

        # Transpose so space is first, constituents second (expected by self._predict_tide).
        return amplitudes.T, phases.T

    @staticmethod
    def _predict_tide(args):
        """
        For the given time and coefficients (in coef) reconstruct the tidal elevation or current component time
        series at the given latitude.

        Parameters
        ----------
        A single tuple with the following variables:

        lats : np.ndarray
            Latitudes of the positions to predict.
        times : np.ndarray
            Array of matplotlib datenums (see `matplotlib.dates.num2date').
        coef : utide.utilities.Bunch
            Configuration options for utide.
        amplitudes : np.ndarray
            Amplitude of the relevant constituents shaped [nconst].
        phases : np.ndarray
            Array of the phase of the relevant constituents shaped [nconst].
        noisy : bool
            Set to true to enable verbose output. Defaults to False (no output).

        Returns
        -------
        zeta : np.ndarray
            Time series of surface elevations.

        Notes
        -----
        Uses utide.reconstruct() for the predicted tide.

        """
        lats, times, coef, amplitude, phase, noisy = args
        if np.isnan(lats):
            return None
        coef['aux']['lat'] = lats  # float
        coef['A'] = amplitude
        coef['g'] = phase
        coef['A_ci'] = np.zeros(amplitude.shape)
        coef['g_ci'] = np.zeros(phase.shape)
        pred = reconstruct(times, coef, verbose=noisy)
        zeta = pred['h']

        return zeta

    def add_nested_forcing(self, fvcom_name, coarse_name, coarse, interval=1, constrain_coordinates=False,
                           mode='nodes', tide_adjust=False, verbose=False):
        """
        Interpolate the given data onto the open boundary nodes for the period from `self.time.start' to
        `self.time.end'.

        Parameters
        ----------
        fvcom_name : str
            The data field name to add to the nest object which will be written to netCDF for FVCOM.
        coarse_name : str
            The data field name to use from the coarse object.
        coarse : RegularReader
            The regularly gridded data to interpolate onto the open boundary nodes. This must include time, lon,
            lat and depth data as well as the time series to interpolate (4D volume [time, depth, lat, lon]).
        interval : float, optional
            Time sampling interval in days. Defaults to 1 day.
        constrain_coordinates : bool, optional
            Set to True to constrain the open boundary coordinates (lon, lat, depth) to the supplied coarse data.
            This essentially squashes the open boundary to fit inside the coarse data and is, therefore, a bit of a
            fudge! Defaults to False.
        mode : bool, optional
            Set to 'nodes' to interpolate onto the open boundary node positions or 'elements' for the elements for
            z-level data. For 2D data, set to 'surface' (interpolates to the node positions ignoring depth
            coordinates). Also supported are 'sigma_nodes' and `sigma_elements' which means we have spatially (and
            optionally temporally) varying water depths (i.e. sigma layers rather than z-levels). Defaults to 'nodes'.
        tide_adjust : bool, optional
            Some nested forcing doesn't include tidal components and these have to be added from predictions using
            harmonics. With this set to true the interpolated forcing has the tidal component (required to already
            exist in self.tide) added to the final data.
        verbose : bool, optional
            Set to True to enable verbose output. Defaults to False (no verbose output).

        """

        # Check we have what we need.
        raise_error = False
        if mode == 'nodes':
            if not np.any(self.nodes):
                print('No nodes on which to interpolate on this boundary'.format(mode))
                return
            if not hasattr(self.sigma, 'layers'):
                raise_error = True
        elif mode == 'elements':
            if not hasattr(self.sigma, 'layers_center'):
                raise_error = True
            if not np.any(self.elements):
                print('No elements on which to interpolate on this boundary'.format(mode))
                return

        if raise_error:
            raise AttributeError('Add vertical sigma coordinates in order to interpolate forcing along this boundary.')

        # Populate the time data. Why did I put the time data in here rather than self.time? This is annoying.
        self.data.time = PassiveStore()
        self.data.time.interval = interval
        self.data.time.datetime = date_range(self.time.start, self.time.end, inc=interval)
        self.data.time.time = date2num(getattr(self.data.time, 'datetime'), units='days since 1858-11-17 00:00:00')
        self.data.time.Itime = np.floor(getattr(self.data.time, 'time'))  # integer Modified Julian Days
        self.data.time.Itime2 = (getattr(self.data.time, 'time') - getattr(self.data.time, 'Itime')) * 24 * 60 * 60 * 1000  # milliseconds since midnight
        self.data.time.Times = [t.strftime('%Y-%m-%dT%H:%M:%S.%f') for t in getattr(self.data.time, 'datetime')]

        if 'elements' in mode:
            boundary_points = self.elements
            x = self.grid.lonc
            y = self.grid.latc
            # Keep positive down depths.
            z = -self.sigma.layers_center_z
        else:
            boundary_points = self.nodes
            x = self.grid.lon
            y = self.grid.lat
            # Keep positive down depths.
            z = -self.sigma.layers_z

        if constrain_coordinates:
            x[x < coarse.grid.lon.min()] = coarse.grid.lon.min()
            x[x > coarse.grid.lon.max()] = coarse.grid.lon.max()
            y[y < coarse.grid.lat.min()] = coarse.grid.lat.min()
            y[y > coarse.grid.lat.max()] = coarse.grid.lat.max()

            # Internal landmasses also need to be dealt with, so test if a point lies within the mask of the grid and
            # move it to the nearest in grid point if so.
            if not mode == 'surface':
                land_mask = getattr(coarse.data, coarse_name)[0, ...].mask[0, :, :]
            else:
                land_mask = getattr(coarse.data, coarse_name)[0, ...].mask

            sea_points = np.ones(land_mask.shape)
            sea_points[land_mask] = np.nan

            ft_sea = RegularGridInterpolator((coarse.grid.lat, coarse.grid.lon), sea_points, method='linear', fill_value=np.nan)
            internal_points = np.isnan(ft_sea(np.asarray([y,x]).T))

            if np.any(internal_points):
                xv, yv = np.meshgrid(coarse.grid.lon, coarse.grid.lat)
                valid_ll = np.asarray([x[~internal_points], y[~internal_points]]).T
                for this_ind in np.where(internal_points)[0]:
                    nearest_valid_ind = np.argmin((valid_ll[:,0] - x[this_ind])**2 + (valid_ll[:,1] - y[this_ind])**2)
                    x[this_ind] = valid_ll[nearest_valid_ind,0]
                    y[this_ind] = valid_ll[nearest_valid_ind,1]

            # The depth data work differently as we need to squeeze each FVCOM water column into the available coarse
            # data. The only way to do this is to adjust each FVCOM water column in turn by comparing with the
            # closest coarse depth.
            if mode != 'surface':
                coarse_depths = np.tile(coarse.grid.depth, [coarse.dims.lat, coarse.dims.lon, 1]).transpose(2, 0, 1)
                coarse_depths = np.ma.masked_array(coarse_depths, mask=getattr(coarse.data, coarse_name)[0, ...].mask)
                coarse_depths = np.max(coarse_depths, axis=0)
                coarse_depths = np.ma.filled(coarse_depths, 0)

                # Go through each open boundary position and if its depth is deeper than the closest coarse data,
                # squash the open boundary water column into the coarse water column.
                for idx, node in enumerate(zip(x, y, z)):
                    nearest_lon_ind = np.argmin((coarse.grid.lon - node[0])**2)
                    nearest_lat_ind = np.argmin((coarse.grid.lat - node[1])**2)

                    if node[0] < coarse.grid.lon[nearest_lon_ind]:
                        nearest_lon_ind = [nearest_lon_ind -1, nearest_lon_ind, nearest_lon_ind -1, nearest_lon_ind]
                    else:
                        nearest_lon_ind = [nearest_lon_ind, nearest_lon_ind + 1, nearest_lon_ind, nearest_lon_ind + 1]

                    if node[1] < coarse.grid.lat[nearest_lat_ind]:
                        nearest_lat_ind = [nearest_lat_ind -1, nearest_lat_ind -1, nearest_lat_ind, nearest_lat_ind]
                    else:
                        nearest_lat_ind = [nearest_lat_ind, nearest_lat_ind, nearest_lat_ind + 1, nearest_lat_ind + 1]

                    grid_depth = np.min(coarse_depths[nearest_lat_ind, nearest_lon_ind])

                    if grid_depth < node[2].max():
                        # Squash the FVCOM water column into the coarse water column.
                        z[idx, :] = (node[2] / node[2].max()) * grid_depth
                # Fix all depths which are shallower than the shallowest coarse depth. This is more straightforward as
                # it's a single minimum across all the open boundary positions.
                z[z < coarse.grid.depth.min()] = coarse.grid.depth.min()

        nt = len(self.data.time.time)
        nx = len(boundary_points)
        nz = z.shape[-1]

        # Make arrays of lon, lat, depth and time for non-sigma interpolation. Need to make the coordinates match the
        # coarse data shape and then flatten the lot. We should be able to do the interpolation in one shot this way,
        # but we have to be careful our coarse data covers our model domain (space and time).
        if mode == 'surface':
            if verbose:
                print('Interpolating surface data...', end=' ')

            # We should use np.meshgrid here instead of all this tiling business.
            boundary_grid = np.array((np.tile(self.data.time.time, [nx, 1]).T.ravel(),
                                      np.tile(y, [nt, 1]).transpose(0, 1).ravel(),
                                      np.tile(x, [nt, 1]).transpose(0, 1).ravel())).T
            ft = RegularGridInterpolator((coarse.time.time, coarse.grid.lat, coarse.grid.lon),
                                         getattr(coarse.data, coarse_name), method='linear', fill_value=np.nan)
            # Reshape the results to match the un-ravelled boundary_grid array.
            interpolated_coarse_data = ft(boundary_grid).reshape([nt, -1])
        elif 'sigma' in mode:
            if verbose:
                print('Interpolating sigma data...', end=' ')

            nt = coarse.dims.time  # rename!
            interp_args = [(boundary_points, x, y, self.sigma.layers, coarse, coarse_name, self._debug, t) for t in np.arange(nt)]
            if hasattr(coarse, 'ds'):
                coarse.ds.close()
                delattr(coarse, 'ds')
            pool = multiprocessing.Pool()
            results = pool.map(self._brute_force_interpolator, interp_args)

            # Now we have those data interpolated in space (horizontal and vertical), interpolate to match in time.
            interp_args = [(coarse.time.time, j, self.data.time.time) for i in np.asarray(results).T for j in i]
            results = pool.map(self._interpolate_in_time, interp_args)
            pool.close()

            interpolated_coarse_data = np.asarray(results).reshape(nz, nx, -1).transpose(1, 0, 2)
        else:
            if verbose:
                print('Interpolating z-level data...', end=' ')
            # Assume it's z-level data (e.g. HYCOM, CMEMS). We should use np.meshgrid here instead of all this tiling
            # business.
            boundary_grid = np.array((np.tile(self.data.time.time, [nx, nz, 1]).T.ravel(),
                                      np.tile(z.T, [nt, 1, 1]).ravel(),
                                      np.tile(y, [nz, nt, 1]).transpose(1, 0, 2).ravel(),
                                      np.tile(x, [nz, nt, 1]).transpose(1, 0, 2).ravel())).T
            ft = RegularGridInterpolator((coarse.time.time, coarse.grid.depth, coarse.grid.lat, coarse.grid.lon),
                                         np.ma.filled(getattr(coarse.data, coarse_name), np.nan), method='linear',
                                         fill_value=np.nan)
            # Reshape the results to match the un-ravelled boundary_grid array.
            interpolated_coarse_data = ft(boundary_grid).reshape([nt, nz, -1])

        if tide_adjust and fvcom_name in ['u', 'v', 'ua', 'va']:
            interpolated_coarse_data = interpolated_coarse_data + getattr(self.tide, fvcom_name)

        # Drop the interpolated data into the data object.
        setattr(self.data, fvcom_name, interpolated_coarse_data)

        if verbose:
            print('done.')

    @staticmethod
    def _brute_force_interpolator(args):
        """
        Interpolate a given time of coarse data into the current open boundary node positions and times.

        The name stems from the fact we simply iterate through all the points in the current boundary rather than
        using LinearNDInterpolator. This is because the creation of a LinearNDInterpolator for a 4D set of points is
        hugely expensive (even compared with this brute force approach).

        Parameters
        ----------
        args : tuple
            The input arguments as a tuple of:
            boundary_points : np.ndarray
                The open boundary point indices (self.nodes or self.elements).
            x : np.ndarray
                The source data x positions.
            y : np.ndarray
                The source data y positions.
            sigma_layers_z : np.ndarray
                The vertical grid layer depths in metres (nx, nz) or (nx, nz, time).
            coarse : PyFVCOM.preproc.RegularReader
                The coarse data from which we're interpolating.
            coarse_name : str
                The name of the data from which we're interpolating.
            verbose : bool
                True for verbose output, False for none. Only really useful in serial.
            t : int
                The time index of the current interpolation.

        Returns
        -------
        The interpolated boundary data at `x', `y', `sigma_layers_z' for coarse.data.coarse_name at time index `t'.

        """

        # MATLAB interp_coarse_to_obc.m reimplementation in Python with some tweaks. Hence the horrible variable
        # names.
        #
        # This is twice as slow as the MATLAB version and I'm not quite sure why since we end up running it in parallel
        # (in time instead of space). Annoyingly, it gets slower the more variables you interpolate (i.e. each
        # successive variable being interpolated increases the time it takes to interpolate). This is probably a memory
        # overhead from using multiprocessing.Pool.map().
        boundary_points, x, y, sigma_layers_z, coarse, coarse_name, verbose, t = args

        fz = sigma_layers_z.shape[-1]

        nf = len(boundary_points)
        nz = coarse.grid.siglay_z.shape[0]  # rename!

        if verbose:
            print(f'Interpolating time {t} of {coarse.dims.time}')
        # This can just be replaced by a reshape as we only load what we need up front. Check these are
        # equivalent, though.
        pctemp3 = np.squeeze(getattr(coarse.data, coarse_name)[t, ...]).reshape(nz, -1).T

        itempz = np.full((nf, nz), np.nan)
        idepthz = np.full((nf, nz), np.nan)
        if np.ndim(coarse.grid.siglay_z) == 4:
            nemo_depth = np.squeeze(coarse.grid.siglay_z[..., t].reshape((nz, -1))).T
        else:
            nemo_depth = np.squeeze(coarse.grid.siglay_z.reshape((nz, -1))).T

        # Go through each vertical level, interpolate the coarse model depth and data to each position in the current
        # open boundary. Make sure we remove all NaNs.
        for j in np.arange(nz):
            if verbose:
                print(f'Interpolating layer {j} of {nz}')
            tpctemp2 = pctemp3[:, j]
            tpcdepth2 = nemo_depth[:, j]

            tlon, tlat = np.meshgrid(coarse.grid.lon, coarse.grid.lat)
            tlon, tlat = tlon.ravel(), tlat.ravel()

            interpolator = LinearNDInterpolator((tlon, tlat), tpctemp2)
            itempobc = interpolator((x, y))
            # Update values in the triangulation so we don't have to remake it (which can be expensive).
            interpolator.values = tpcdepth2[:, np.newaxis].astype(np.float64)
            idepthobc = interpolator((x, y))

            if np.any(np.isnan(itempobc)) or np.any(np.isnan(idepthobc)):
                ibad = np.argwhere(np.isnan(itempobc))
                for bb in ibad:
                    warn(f'FVCOM boundary node at {x[bb]}, {y[bb]} returns NaN after interpolation. Using inverse distance interpolation.')
                    w = 1 / np.hypot(tlon - x[bb], tlat - y[bb])
                    w = w / w.max()
                    itempobc[bb] = (tpctemp2 * w).sum() / w.sum()
                    idepthobc[bb] = (tpcdepth2 * w).sum() / w.sum()

            itempz[:, j] = itempobc
            idepthz[:, j] = idepthobc

        # Now for each point in the current open boundary points (x, y), interpolate the interpolated (in the
        # horizontal) model data onto the FVCOM vertical grid.
        fvtempz = np.full((nf, fz), np.nan)
        for pp in np.arange(nf):
            if verbose:
                print(f'Interpolating point {pp} of {nf}')
            tfz = sigma_layers_z[pp, :]
            tpz = idepthz[pp, :]

            norm_tpz = fix_range(tpz, tfz.min(), tfz.max())

            if not np.any(np.isnan(tpz)):
                fvtempz[pp, :] = np.interp(tfz, norm_tpz, itempz[pp, :])

        # Make sure we remove any NaNs from the vertical profiles by replacing with the interpolated data from the
        # non-NaN data in the vicinity.
        for pp in np.arange(fz):
            test = fvtempz[:, pp]
            if np.any(np.isnan(test)):
                igood = ~np.isnan(test)
                ft = LinearNDInterpolator((x[igood], y[igood]), test[igood])
                fvtempz[:, pp] = ft((x, y))

        return fvtempz

    @staticmethod
    def _interpolate_in_time(args):
        """
        Worker function to interpolate the given time series in time.

        Parameters
        ----------
        args : tuple
            A tuple containing:
            time_coarse : np.ndarray
                The coarse time data.
            data_coarse : np.ndarray
                The coarse data.
            time_fine : np.ndarray
                The fine time data onto which to interpolate [time_coarse, data_coarse].

        Returns
        -------
        data_fine : np.ndarray
            The interpolate data time series.

        """

        time_coarse, data_coarse, time_fine = args

        return np.interp(time_fine, time_coarse, data_coarse)

    @staticmethod
    def _nested_forcing_interpolator(data, lon, lat, depth, points):
        """
        Worker function to interpolate the regularly gridded [depth, lat, lon] data onto the supplied `points' [lon,
        lat, depth].

        Parameters
        ----------
        data : np.ndarray
            Coarse data to interpolate [depth, lat, lon].
        lon : np.ndarray
            Coarse data longitude array.
        lat : np.ndarray
            Coarse data latitude array.
        depth : np.ndarray
            Coarse data depth array.
        points : np.ndarray
            Points onto which the coarse data should be interpolated.

        Returns
        -------
        interpolated_data : np.ndarray
            Coarse data interpolated onto the supplied points.

        """

        # Make a RegularGridInterpolator from the supplied 4D data.
        ft = RegularGridInterpolator((depth, lat, lon), data, method='linear', fill_value=None)
        interpolated_data = ft(points)

        return interpolated_data

    def avg_nest_force_vel(self):
        """
        Create depth-averaged velocities (`ua', `va') in the current self.data data.

        """
        layer_thickness = self.sigma.levels_center.T[0:-1, :] - self.sigma.levels_center.T[1:, :]
        self.data.ua = zbar(self.data.u, layer_thickness)
        self.data.va = zbar(self.data.v, layer_thickness)


def read_sms_mesh(mesh, nodestrings=False):
    """
    Reads in the SMS unstructured grid format. Also creates IDs for output to
    MIKE unstructured grid format.

    Parameters
    ----------
    mesh : str
        Full path to an SMS unstructured grid (.2dm) file.
    nodestrings : bool, optional
        Set to True to return the IDs of the node strings as a dictionary.

    Returns
    -------
    triangle : np.ndarray
        Integer array of shape (nele, 3). Each triangle is composed of
        three points and this contains the three node numbers (stored in
        nodes) which refer to the coordinates in `x' and `y' (see below). Values
        are python-indexed.
    nodes : np.ndarray
        Integer number assigned to each node.
    X, Y, Z : np.ndarray
        Coordinates of each grid node and any associated Z value.
    types : np.ndarray
        Classification for each node string based on the number of node
        strings + 2. This is mainly for use if converting from SMS .2dm
        grid format to DHI MIKE21 .mesh format since the latter requires
        unique IDs for each boundary (with 0 and 1 reserved for land and
        sea nodes).
    nodestrings : list, optional (see nodestrings above)
        Optional list of lists containing the node IDs (python-indexed) of the
        node strings in the SMS grid.

    """

    fileRead = open(mesh, 'r')
    lines = fileRead.readlines()
    fileRead.close()

    triangles = []
    nodes = []
    types = []
    nodeStrings = []
    nstring = []
    x = []
    y = []
    z = []

    # MIKE unstructured grids allocate their boundaries with a type ID flag.
    # Although this function is not necessarily always the precursor to writing
    # a MIKE unstructured grid, we can create IDs based on the number of node
    # strings in the SMS grid. MIKE starts counting open boundaries from 2 (1
    # and 0 are land and sea nodes, respectively).
    typeCount = 2

    for line in lines:
        line = line.strip()
        if line.startswith('E3T'):
            ttt = line.split()
            t1 = int(ttt[2]) - 1
            t2 = int(ttt[3]) - 1
            t3 = int(ttt[4]) - 1
            triangles.append([t1, t2, t3])
        elif line.startswith('ND '):
            xy = line.split()
            x.append(float(xy[2]))
            y.append(float(xy[3]))
            z.append(float(xy[4]))
            nodes.append(int(xy[1]))
            # Although MIKE keeps zero and one reserved for normal nodes and
            # land nodes, SMS doesn't. This means it's not straightforward
            # to determine this information from the SMS file alone. It would
            # require finding nodes which are edge nodes and assigning their
            # ID to one. All other nodes would be zero until they were
            # overwritten when examining the node strings below.
            types.append(0)
        elif line.startswith('NS '):
            allTypes = line.split(' ')

            for nodeID in allTypes[2:]:
                types[np.abs(int(nodeID)) - 1] = typeCount
                if int(nodeID) > 0:
                    nstring.append(int(nodeID) - 1)
                else:
                    nstring.append(np.abs(int(nodeID)) - 1)
                    nodeStrings.append(nstring)
                    nstring = []

                # Count the number of node strings, and output that to types.
                # Nodes in the node strings are stored in nodeStrings.
                if int(nodeID) < 0:
                    typeCount += 1

    # Convert to numpy arrays.
    triangle = np.asarray(triangles)
    nodes = np.asarray(nodes)
    types = np.asarray(types)
    X = np.asarray(x)
    Y = np.asarray(y)
    Z = np.asarray(z)
    if nodestrings:
        return triangle, nodes, X, Y, Z, types, nodeStrings
    else:
        return triangle, nodes, X, Y, Z, types


def read_sms_map(map_file, merge_lines=False):
    """
    Reads in the SMS map file format.

    Parameters
    ----------
    map_file : str
        Full path to an SMS map (.map) file.
    merge_lines : bool
        Set to True to merge distinct arcs into contiguous ones to make sensible polygons. Defaults to False.

    Returns
    -------
    arcs : dict
        Dictionary of each map (set of arcs) in the map file name as per SMS names. Each is a list of the coordinate
        pairs and elevation for the polygons defined in the map file.

    Notes
    -----
    This is inspired by and partially based on the MATLAB fvcom-toolbox function read_sms_map.m.

    This could also (additionally) return a shapely.MultiPolygon, but I've not done that for now as it's trivial to
    convert these arcs into a MultiPolygon after the fact.

    """

    x, y, z, arc_id, node_id = [], [], [], [], []
    arcs = {}
    with open(map_file) as f:
        for line in f:
            line = line.strip()
            if line.startswith('COVNAME'):
                arc_name = line.split()[1].replace('"', '')
                arcs[arc_name] = []
            elif line == 'NODE':
                line = next(f).strip()
                _, node_x, node_y, node_z = line.split()
                x.append(float(node_x))
                y.append(float(node_y))
                z.append(float(node_z))
                line = next(f).strip()
                node_id.append(float(line.split()[-1]))
            elif line == 'ARC':
                # Skip the arc ID.
                next(f)
                # Skip the arc elevation.
                next(f)
                # Grab the start and end IDs for the arc nodes.
                line = next(f).strip()
                start_id, end_id = [int(i) for i in line.split()[1:]]
                start_index = node_id.index(start_id)
                end_index = node_id.index(end_id)
                # The number of nodes in the current arc.
                line = next(f).strip()
                number_of_nodes = int(line.split()[-1])
                # Read in the coordinates and elevation for the current arc. Start with the appropriate coordinate
                # from `x', `y' and its `z' value too (the 'node' in SMS parlance) before appending the arc vertices
                # (in SMS parlance).
                arcs[arc_name].append([[x[start_index], y[start_index], z[start_index]]])
                for next_line in range(number_of_nodes):
                    line = next(f).strip()
                    arcs[arc_name][-1].append([float(i) for i in line.split()])
                # Add the end node
                arcs[arc_name][-1].append([x[end_index], y[end_index], z[end_index]])

    if merge_lines:
        # Get all the z values for the arcs so we can put them back after merging.
        for arc in arcs:
            separate_lines = [shapely.geometry.LineString(a) for a in arcs[arc]]
            all_lines = shapely.geometry.MultiLineString(separate_lines)
            merged = shapely.ops.linemerge(all_lines)
            arcs[arc] = [np.asarray(line.coords) for line in merged]
    else:
        # Just make the arcs a list of numpy arrays.
        arcs = {key: [np.asarray(i) for i in arcs[key]] for key in arcs}

    return arcs


def read_fvcom_mesh(mesh):
    """
    Reads in the FVCOM unstructured grid format.

    Parameters
    ----------
    mesh : str
        Full path to the FVCOM unstructured grid file (.dat usually).

    Returns
    -------
    triangle : np.ndarray
        Integer array of shape (ntri, 3). Each triangle is composed of
        three points and this contains the three node numbers (stored in
        nodes) which refer to the coordinates in `x' and `y' (see below).
    nodes : np.ndarray
        Integer number assigned to each node.
    X, Y, Z : np.ndarray
        Coordinates of each grid node and any associated Z value.

    """

    fileRead = open(mesh, 'r')
    # Skip the file header (two lines)
    lines = fileRead.readlines()[2:]
    fileRead.close()

    triangles = []
    nodes = []
    x = []
    y = []
    z = []

    for line in lines:
        ttt = line.strip().split()
        if len(ttt) == 5:
            t1 = int(ttt[1]) - 1
            t2 = int(ttt[2]) - 1
            t3 = int(ttt[3]) - 1
            triangles.append([t1, t2, t3])
        elif len(ttt) == 4:
            x.append(float(ttt[1]))
            y.append(float(ttt[2]))
            z.append(float(ttt[3]))
            nodes.append(int(ttt[0]))

    # Convert to numpy arrays.
    triangle = np.asarray(triangles)
    nodes = np.asarray(nodes)
    X = np.asarray(x)
    Y = np.asarray(y)
    Z = np.asarray(z)

    return triangle, nodes, X, Y, Z


def read_smesh_mesh(mesh):
    """
    Reads output of the smeshing tool. This is (close) to the fort.14 file format.

    Parameters
    ----------
    mesh : str
        Full path to the smesh output file

    Returns
    -------
    triangle : np.ndarray
        Integer array of shape (ntri, 3). Each triangle is composed of three points and this contains the three node
        numbers which refer to the coordinates in `x' and `y' (see below).
    x, y : np.ndarray
        Coordinates of each grid node

    """

    with open(mesh, 'r') as file_read:
        # Skip the file header line
        lines = file_read.readlines()[1:]

    triangles = []
    x = []
    y = []

    for line in lines:
        ttt = line.strip().split()
        if len(ttt) == 3:
            t1 = int(ttt[0])
            t2 = int(ttt[1])
            t3 = int(ttt[2])
            triangles.append([t1, t2, t3])
        elif len(ttt) == 2:
            x.append(float(ttt[0]))
            y.append(float(ttt[1]))

    # Convert to numpy arrays.
    triangle = np.asarray(triangles)
    x = np.asarray(x)
    y = np.asarray(y)

    return triangle, x, y


def read_mike_mesh(mesh, flipZ=True):
    """
    Reads in the MIKE unstructured grid format.

    Depth sign is typically reversed (i.e. z*-1) but can be disabled by
    passing flipZ=False.

    Parameters
    ----------
    mesh : str
        Full path to the DHI MIKE21 unstructured grid file (.mesh usually).
    flipZ : bool, optional
        DHI MIKE21 unstructured grids store the z value as positive down
        whereas FVCOM wants negative down. The conversion is
        automatically applied unless flipZ is set to False.

    Returns
    -------
    triangle : np.ndarray
        Integer array of shape (ntri, 3). Each triangle is composed of
        three points and this contains the three node numbers (stored in
    nodes) which refer to the coordinates in `x' and `y' (see below). Give as
        a zero-indexed array.
    nodes : np.ndarray
        Integer number assigned to each node.
    X, Y, Z : np.ndarray
        Coordinates of each grid node and any associated Z value.
    types : np.ndarray
        Classification for each open boundary. DHI MIKE21 .mesh format
        requires unique IDs for each open boundary (with 0 and 1
        reserved for land and sea nodes).

    """

    fileRead = open(mesh, 'r')
    # Skip the file header (one line)
    lines = fileRead.readlines()[1:]
    fileRead.close()

    triangles = []
    nodes = []
    types = []
    x = []
    y = []
    z = []

    for line in lines:
        ttt = line.strip().split()
        if len(ttt) == 4:
            t1 = int(ttt[1]) - 1
            t2 = int(ttt[2]) - 1
            t3 = int(ttt[3]) - 1
            triangles.append([t1, t2, t3])
        elif len(ttt) == 5:
            x.append(float(ttt[1]))
            y.append(float(ttt[2]))
            z.append(float(ttt[3]))
            types.append(int(ttt[4]))
            nodes.append(int(ttt[0]))

    # Convert to numpy arrays.
    triangle = np.asarray(triangles)
    nodes = np.asarray(nodes)
    types = np.asarray(types)
    X = np.asarray(x)
    Y = np.asarray(y)
    # N.B. Depths should be negative for FVCOM
    if flipZ:
        Z = -np.asarray(z)
    else:
        Z = np.asarray(z)

    return triangle, nodes, X, Y, Z, types


def read_gmsh_mesh(mesh):
    """
    Reads in the GMSH unstructured grid format (version 2.2).

    Parameters
    ----------
    mesh : str
        Full path to the DHI MIKE21 unstructured grid file (.mesh usually).

    Returns
    -------
    triangle : np.ndarray
        Integer array of shape (ntri, 3). Each triangle is composed of three
        points and this contains the three node numbers (stored in nodes) which
        refer to the coordinates in `x' and `y' (see below).
    nodes : np.ndarray
        Integer number assigned to each node.
    X, Y, Z : np.ndarray
        Coordinates of each grid node and any associated Z value.

    """

    fileRead = open(mesh, 'r')
    lines = fileRead.readlines()
    fileRead.close()

    _header = False
    _nodes = False
    _elements = False

    # Counters for the nodes and elements.
    n = 0
    e = 0

    for line in lines:
        line = line.strip()

        # If we've been told we've got to the header, read in the mesh version
        # here.
        if _header:
            _header = False
            continue

        # Grab the number of nodes.
        if _nodes:
            nn = int(line.strip())
            x, y, z, nodes = np.zeros(nn) - 1, np.zeros(nn) - 1, np.zeros(nn) - 1, np.zeros(nn).astype(int) - 1
            _nodes = False
            continue

        # Grab the number of elements.
        if _elements:
            ne = int(line.strip())
            triangles = np.zeros((ne, 3)).astype(int) - 1
            _elements = False
            continue

        if line == r'$MeshFormat':
            # Header information on the next line
            _header = True
            continue

        elif line == r'$EndMeshFormat':
            continue

        elif line == r'$Nodes':
            _nodes = True
            continue

        elif line == r'$EndNodes':
            continue

        elif line == r'$Elements':
            _elements = True
            continue

        elif line == r'$EndElements':
            continue

        else:
            # Some non-info line, so either nodes or elements. Discern that
            # based on the number of fields.
            s = line.split(' ')
            if len(s) == 4:
                # Nodes
                nodes[n] = int(s[0])
                x[n] = float(s[1])
                y[n] = float(s[2])
                z[n] = float(s[3])
                n += 1

            # Only keep the triangulation for the 2D mesh (ditch the 1D stuff).
            elif len(s) > 4 and int(s[1]) == 2:
                # Offset indices by one for Python indexing.
                triangles[e, :] = [int(i) - 1 for i in s[-3:]]
                e += 1

            else:
                continue

    # Tidy up the triangles array to remove the empty rows due to the number
    # of elements specified in the mesh file including the 1D triangulation.
    # triangles = triangles[triangles[:, 0] != -1, :]
    triangles = triangles[:e, :]

    return triangles, nodes, x, y, z


def read_fvcom_obc(obc):
    """
    Read in an FVCOM open boundary file.

    Parameters
    ----------
    obc : str
        Path to the casename_obc.dat file from FVCOM.

    Returns
    -------
    nodes : np.ndarray
        Node IDs (zero-indexed) for the open boundary.
    types : np.ndarray
        Open boundary node types (see the FVCOM manual for more information on
        what these values mean).
    count : np.ndarray
        Open boundary node number.


    """

    obcs = np.genfromtxt(obc, skip_header=1).astype(int)
    count = obcs[:, 0]
    nodes = obcs[:, 1] - 1
    types = obcs[:, 2]

    return nodes, types, count


def parse_obc_sections(obc_node_array, triangle):
    """
    Separates the open boundary nodes of a mesh into the separate contiguous open boundary segments

    Parameters
    ----------
    obc_node_array : array
        Array of the nodes which are open boundary nodes, as nodes returned by read_fvcom_obc
    triangle : 3xn array
        Triangulation array of nodes, as triangle returned by read_fvcom_mesh

    Returns
    -------
    nodestrings : list of arrays
        A list of arrays, each of which is one contiguous section of open boundary

    """

    all_edges = np.vstack([triangle[:, 0:2], triangle[:, 1:], triangle[:, [0, 2]]])
    boundary_edges = all_edges[np.all(np.isin(all_edges, obc_node_array), axis=1), :]
    u_nodes, bdry_counts = np.unique(boundary_edges, return_counts=True)
    start_end_nodes = list(u_nodes[bdry_counts == 1])

    nodestrings = []

    while len(start_end_nodes) > 0:
        this_obc_section_nodes = [start_end_nodes[0]]
        start_end_nodes.remove(start_end_nodes[0])

        nodes_to_add = True

        while nodes_to_add:
            possible_nodes = np.unique(boundary_edges[np.any(np.isin(boundary_edges, this_obc_section_nodes), axis=1), :])
            nodes_to_add = list(possible_nodes[~np.isin(possible_nodes, this_obc_section_nodes)])
            if nodes_to_add:
                this_obc_section_nodes.append(nodes_to_add[0])

        nodestrings.append(np.asarray(this_obc_section_nodes))
        start_end_nodes.remove(list(set(start_end_nodes).intersection(this_obc_section_nodes)))

    return nodestrings


def read_sms_cst(cst):
    """
    Read a CST file and store the vertices in a dict.

    Parameters
    ----------
    cst : str
        Path to the CST file to load in.

    Returns
    -------
    vert : dict
        Dictionary with the coordinates of the vertices of the arcs defined in
        the CST file.

    """

    f = open(cst, 'r')
    lines = f.readlines()
    f.close()

    vert = {}
    c = 0
    for line in lines:
        line = line.strip()
        if line.startswith('COAST'):
            pass
        else:
            # Split the line on tabs and work based on that output.
            line = line.split('\t')
            if len(line) == 1:
                # Number of arcs. We don't especially need to know this.
                pass

            elif len(line) == 2:
                # Number of nodes within a single arc. Store the current index
                # and use as the key for the dict.
                nv = int(line[0])
                id = str(c)    # dict key
                vert[id] = []  # initialise the vert list
                c += 1         # arc counter

            elif len(line) == 3:
                coords = [float(x) for x in line[:-1]]
                # Skip the last position if we've already got some data in the
                # dict for this arc.
                if vert[id]:
                    if len(vert[id]) != nv - 1:
                        vert[id].append(coords)
                    else:
                        # We're at the end of this arc, so convert the
                        # coordinates we've got to a numpy array for easier
                        # handling later on.
                        vert[id] = np.asarray(vert[id])
                else:
                    vert[id].append(coords)

    return vert


def write_sms_mesh(triangles, nodes, x, y, z, types, mesh):
    """
    Takes appropriate triangle, node, boundary type and coordinate data and
    writes out an SMS formatted grid file (mesh). The footer is largely static,
    but the elements, nodes and node strings are parsed from the input data.

    Input data is probably best obtained from one of:

        grid.read_sms_mesh()
        grid.read_fvcom_mesh()
        grid.read_mike_mesh()

    which read in the relevant grids and output the required information for
    this function.

    The footer contains meta data and additional information. See page 18 in
    http://smstutorials-11.0.aquaveo.com/SMS_Gen2DM.pdf.

    In essence, four bits are critical:
        1. The header/footer MESH2D/BEGPARAMDEF
        2. E3T prefix for the connectivity:
            (elementID, node1, node2, node3, material_type)
        3. ND prefix for the node information:
            (nodeID, x, y, z)
        4. NS prefix for the node strings which indicate the open boundaries.

    As far as I can tell, the footer is largely irrelevant for FVCOM purposes.

    Parameters
    ----------
    triangles : np.ndarray
        Integer array of shape (ntri, 3). Each triangle is composed of
        three points and this contains the three node numbers (stored in
        nodes) which refer to the coordinates in `x' and `y' (see below). Give as
        a zero-indexed array.
    nodes : np.ndarray
        Integer number assigned to each node.
    x, y, z : np.ndarray
        Coordinates of each grid node and any associated Z value.
    types : np.ndarray
        Classification for each open boundary. DHI MIKE21 .mesh format
        requires unique IDs for each open boundary (with 0 and 1
        reserved for land and sea nodes). Similar values can be used in
        SMS grid files too.
    mesh : str
        Full path to the output file name.

    Notes
    -----

    The footer contains some information which is largely ignored here, but
    which is included in case it's critical.

    BEGPARAMDEF = Marks end of mesh data/beginning of mesh model definition
    GM = Mesh name (enclosed in "")
    SI = use SI units y/n = 1/0
    DY = Dynamic model y/n = 1/0
    TU = Time units
    TD = Dynamic time data (?)
    NUME = Number of entities available (nodes, node strings, elements)
    BGPGC = Boundary group parameter group correlation y/n = 1/0
    BEDISP/BEFONT = Format controls on display of boundary labels.
    ENDPARAMDEF = End of the mesh model definition
    BEG2DMBC = Beginning of the model assignments
    MAT = Material assignment
    END2DMBC = End of the model assignments

    """

    file_write = open(mesh, 'w')
    # Add a header
    file_write.write('MESH2D\n')

    # Write out the connectivity table (triangles)
    current_node = 0
    for line in triangles.copy():
        # Bump the numbers by one to correct for Python indexing from zero
        line += 1
        line_string = []
        # Convert the numpy array to a string array
        for value in line:
            line_string.append(str(value))

        current_node += 1
        # Build the output string for the connectivity table
        output = f'E3T {current_node} {" ".join(line_string)} 1\n'
        file_write.write(output)

    for count, line in enumerate(nodes):
        output = f'ND {line} {x[count]:.8e} {y[count]:.8e} {z[count]:.8e}\n'

        file_write.write(output)

    # Convert MIKE boundary types to node strings. The format requires a prefix
    # NS, and then a maximum of 10 node IDs per line. The node string tail is
    # indicated by a negative node ID.

    # Iterate through the unique boundary types to get a new node string for
    # each boundary type (ignore types of less than 2 which are not open
    # boundaries in MIKE).
    for boundary_type in np.unique(types[types > 1]):

        # Find the nodes for the boundary type which are greater than 1 (i.e.
        # not 0 or 1).
        node_boundaries = nodes[types == boundary_type].astype(int)

        node_strings = [node_boundaries[i:i+10] for i in range(0, len(node_boundaries), 10)]
        node_strings[-1][-1] = -node_strings[-1][-1]  # flip sign of the last node
        joined_string = [f"NS  {' '.join(section.astype(str))}\n" for section in node_strings]
        for section in joined_string:
            file_write.write(section)

    # Add all the blurb at the end of the file.
    #
    # BEGPARAMDEF = Marks end of mesh data/beginning of mesh model definition
    # GM = Mesh name (enclosed in "")
    # SI = use SI units y/n = 1/0
    # DY = Dynamic model y/n = 1/0
    # TU = Time units
    # TD = Dynamic time data (?)
    # NUME = Number of entities available (nodes, node strings, elements)
    # BGPGC = Boundary group parameter group correlation y/n = 1/0
    # BEDISP/BEFONT = Format controls on display of boundary labels.
    # ENDPARAMDEF = End of the mesh model definition
    # BEG2DMBC = Beginning of the model assignments
    # MAT = Material assignment
    # END2DMBC = End of the model assignments
    footer_parts = ('BEGPARAMDEF', 'GM  "Mesh"', 'SI  0', 'DY  0', 'TU  ""', 'TD  0  0', 'NUME  3', 'BCPGC  0',
                    'BEDISP  0 0 0 0 1 0 1 0 0 0 0 1', 'BEFONT  0 2', 'BEDISP  1 0 0 0 1 0 1 0 0 0 0 1',
                    'BEFONT  1 2', 'BEDISP  2 0 0 0 1 0 1 0 0 0 0 1', 'BEFONT  2 2', 'ENDPARAMDEF',
                    'BEG2DMBC', 'MAT  1 "material 01"', 'END2DMBC')
    footer = '\n'.join(footer_parts)

    file_write.write(f'{footer}\n')

    file_write.close()


def write_sms_bathy(triangles, nodes, z, filename):
    """
    Writes out the additional bathymetry file sometimes output by SMS. Not sure
    why this is necessary as it's possible to put the depths in the other file,
    but hey ho, it is obviously sometimes necessary.

    Parameters
    ----------
    triangles : np.ndarray
        Integer array of shape (ntri, 3). Each triangle is composed of
        three points and this contains the three node numbers (stored in
    nodes) which refer to the coordinates in `x' and `y' (see below). Give as
        a zero-indexed array.
    nodes : np.ndarray
        Integer number assigned to each node.
    z : np.ndarray
        Depth values at each node location.
    filename : str
        Full path of the output file name.

    """

    fname = open(filename, 'w')

    # Get some information needed for the metadata side of things
    node_number = len(nodes)
    element_number = len(triangles[:, 0])

    # Header format (see:
    #     http://wikis.aquaveo.com/xms/index.php?title=GMS:Data_Set_Files)
    # DATASET = indicates data
    # OBJTYPE = type of object (i.e. mesh 3d, mesh 2d) data is associated with
    # BEGSCL = Start of the scalar data set
    # ND = Number of data values
    # NC = Number of elements
    # NAME = Freeform data set name
    # TS = Time step of the data
    header = 'DATASET\nOBJTYEP = "mesh2d"\nBEGSCL\nND  {:<6d}\nNC  {:<6d}\nNAME "Z_interp"\nTS 0 0\n'.format(int(node_number), int(element_number))
    fname.write(header)

    # Now just iterate through all the z values. This process assumes the z
    # values are in the same order as the nodes. If they're not, this will
    # make a mess of your data.
    for depth in z:
        fname.write('{:.5f}\n'.format(float(depth)))

    # Close the file with the footer
    fname.write('ENDDS\n')
    fname.close()


def write_mike_mesh(triangles, nodes, x, y, z, types, mesh):
    """
    Write out a DHI MIKE unstructured grid (mesh) format file. This
    assumes the input coordinates are in longitude and latitude. If they
    are not, the header will need to be modified with the appropriate
    string (which is complicated and of which I don't have a full list).

    If types is empty, then zeros will be written out for all nodes.

    Parameters
    ----------
    triangles : np.ndarray
        Integer array of shape (ntri, 3). Each triangle is composed of
        three points and this contains the three node numbers (stored in
    nodes) which refer to the coordinates in `x' and `y' (see below). Give as
        a zero-indexed array.
    nodes : np.ndarray
        Integer number assigned to each node.
    x, y, z : np.ndarray
        Coordinates of each grid node and any associated Z value.
    types : np.ndarray
        Classification for each open boundary. DHI MIKE21 .mesh format
        requires unique IDs for each open boundary (with 0 and 1
        reserved for land and sea nodes).
    mesh : str
        Full path to the output mesh file.

    """
    file_write = open(mesh, 'w')
    # Add a header
    output = '{}  LONG/LAT'.format(int(len(nodes)))
    file_write.write(output + '\n')

    if len(types) == 0:
        types = np.zeros(shape=(len(nodes), 1))

    # Write out the node information
    for count, line in enumerate(nodes):

        # Convert the numpy array to a string array
        line_string = str(line)

        output = \
            [line_string] + \
            ['{}'.format(x[count])] + \
            ['{}'.format(y[count])] + \
            ['{}'.format(z[count])] + \
            ['{}'.format(int(types[count]))]
        output = ' '.join(output)

        file_write.write(output + '\n')

    # Now for the connectivity

    # Little header. No idea what the 3 and 21 are all about (version perhaps?)
    output = '{} {} {}'.format(int(len(triangles)), '3', '21')
    file_write.write(output + '\n')

    for count, line in enumerate(triangles):

        # Bump the numbers by one to correct for Python indexing from zero
        line = line + 1
        line_string = []
        # Convert the numpy array to a string array
        for value in line:
            line_string.append(str(value))

        # Build the output string for the connectivity table
        output = [str(count + 1)] + line_string
        output = ' '.join(output)

        file_write.write(output + '\n')

    file_write.close()


def write_fvcom_mesh(triangles, nodes, x, y, z, mesh, extra_depth=None):
    """
    Write out an FVCOM unstructured grid (mesh) format file.

    Parameters
    ----------
    triangles : np.ndarray
        Integer array of shape (ntri, 3). Each triangle is composed of
        three points and this contains the three node numbers (stored in
        nodes) which refer to the coordinates in `x' and `y' (see below). Give as
        a zero-indexed array.
    nodes : np.ndarray
        Integer number assigned to each node.
    x, y, z : np.ndarray
        Coordinates of each grid node and any associated Z value.
    mesh : str
        Full path to the output mesh file.
    extra_depth : str, optional
        If given, output depths to a separate FVCOM compatible file.

    """

    with open(mesh, 'w') as f:
        f.write('Node Number = {:d}\n'.format(len(x)))
        f.write('Cell Number = {:d}\n'.format(np.shape(triangles)[0]))
        for i, triangle in enumerate(triangles, 1):
            f.write('{node:d} {:d} {:d} {:d} {node:d}\n'.format(node=i, *triangle + 1))
        for node in zip(nodes, x, y, z):
            f.write('{:d} {:.6f} {:.6f} {:.6f}\n'.format(*node))

    if extra_depth:
        with open(extra_depth, 'w') as f:
            f.write('Node Number = {:d}\n'.format(len(x)))
            for node in zip(x, y, z):
                f.write('{:.6f} {:.6f} {:.6f}\n'.format(*node))


def write_sms_cst(obc, file, sort=False):
    """
    Read a CST file and store the vertices in a dict.

    Parameters
    ----------
    obc : dict
        Dict with each entry as a NumPy array of coordinates (x, y).
    file : str
        Path to the CST file to which to write (overwrites existing files).
    sort : bool, optional
        Optionally sort the output coordinates (by x then y). This might break
        things with complicated open boundary geometries.

    """

    nb = len(obc)

    with open(file, 'w') as f:
        # Header
        f.write('COAST\n')
        f.write('{:d}\n'.format(nb))

        for _, bb in obc:  # each boundary
            nn = len(bb)

            # The current arc's header
            f.write('{:d}\t0.0\n'.format(nn))

            if sort:
                idx = np.lexsort(bb.transpose())
                bb = bb[idx, :]

            for xy in bb:
                f.write('\t{:.6f}\t{:.6f}\t0.0\n'.format(xy[0], xy[1]))

        f.close


def MIKEarc2cst(file, output):
    """
    Read in a set of MIKE arc files and export to CST format compatible with
    SMS.

    MIKE format is:

        x, y, position, z(?), ID

    where position is 1 = along arc and 0 = end of arc.

    In the CST format, the depth is typically zero, but we'll read it from the
    MIKE z value and add it to the output file nevertheless. For the
    conversion, we don't need the ID, so we can ignore that.

    Parameters
    ----------
    file : str
        Full path to the DHI MIKE21 arc files.
    output : str
        Full path to the output file.

    """

    with open(file, 'r') as file_in:
        lines = file_in.readlines()

    with open(output, 'w') as file_out:
        # Add the easy header
        file_out.write('COAST\n')
        # This isn't pretty, but assuming you're coastline isn't millions of
        # points, it should be ok...
        num_arcs = 0
        for line in lines:
            x, y, pos, z, arc_id = line.strip().split(' ')
            if int(pos) == 0:
                num_arcs += 1

        file_out.write('{}\n'.format(int(num_arcs)))

        arc = []
        n = 1

        for line in lines:

            x, y, pos, z, arc_id = line.strip().split(' ')
            if int(pos) == 1:
                arc.append([x, y])
                n += 1
            elif int(pos) == 0:
                arc.append([x, y])
                # We're at the end of an arc, so write out to file. Start with
                # number of nodes and z
                file_out.write('{}\t{}\n'.format(int(n), float(z)))
                for arc_position in arc:
                    file_out.write('\t{}\t{}\t{}\n'.format(float(arc_position[0]), float(arc_position[1]), float(z)))
                # Reset n and arc for new arc
                n = 1
                arc = []


def shp2cst(file, output_file):
    """
    Convert ESRI ShapeFiles to SMS-compatible CST files.

    Parameters
    ----------
    file : str
        Full path to the ESRI ShapeFile to convert.
    output_file : str
        Full path to the output file.

    Notes
    -----
    There's no particular reason this function should exist as SMS can read shapefiles natively. I imagine I didn't
    know that when I wrote this.

    """

    sf = shapefile.Reader(file)
    shapes = sf.shapes()

    nArcs = sf.numRecords

    # Set up the output file
    with open(output_file, 'w') as file_out:
        file_out.write('COAST\n')
        file_out.write('{}\n'.format(int(nArcs)))

        z = 0

        for arc in range(nArcs):
            # Write the current arc out to file. Start with number of nodes and z
            arcLength = len(shapes[arc].points)
            file_out.write('{}\t{}\n'.format(arcLength, float(z)))
            # Add the actual arc
            for arcPos in shapes[arc].points:
                file_out.write('\t{}\t{}\t{}\n'.format(float(arcPos[0]), float(arcPos[1]), float(z)))


def find_nearest_point(grid_x, grid_y, x, y, maxDistance=np.inf):
    """
    Given some point(s) `x' and `y', find the nearest grid node in `grid_x' and `grid_y'.

    Returns the nearest coordinate(s), distance(s) from the point(s) and the index(ices) in the respective array.

    Optionally specify a maximum distance (in the same units as the input) to only return grid positions which are
    within that distance. This means if your point lies outside the grid, for example, you can use maxDistance to
    filter it out. Positions and indices which cannot be found within maxDistance are returned as NaN; distance is
    always returned, even if the maxDistance threshold has been exceeded.

    Parameters
    ----------
    grid_x, grid_y : np.ndarray
        Coordinates within which to search for the nearest point given in `x' and `y'.
    x, y : np.ndarray
        List of coordinates to find the closest value in `grid_x' and `grid_y'. Upper threshold of distance is given
        by maxDistance (see below).
    maxDistance : float, optional
        Unless given, there is no upper limit on the distance away from the source for which a result is deemed
        valid. Any other value specified here limits the upper threshold.

    Returns
    -------
    nearest_x, nearest_y : np.ndarray
        Coordinates from `grid_x' and `grid_y' which are within maxDistance (if given) and closest to the
        corresponding point in `x' and `y'.
    distance : np.ndarray
        Distance between each point in `x' and `y' and the closest value in `grid_x' and `grid_y'. Even if
        maxDistance is given (and exceeded), the distance is reported here.
    index : np.ndarray
        List of indices of `grid_x' and `grid_y' for the closest positions to those given in `x', `y'.

    """

    if np.ndim(x) != np.ndim(y):
        raise Exception("Number of points in `x' and `y' do not match")

    grid_xy = np.array((grid_x, grid_y)).T

    if np.ndim(x) == 0:
        search_xy = np.column_stack([x, y])
    else:
        search_xy = np.array((x, y)).T

    kdtree = scipy.spatial.cKDTree(grid_xy)
    dist, indices = kdtree.query(search_xy)
    # Replace positions outside the grid with NaNs. Should these simply be removed?
    if np.any(indices == len(grid_xy)):
        indices = indices.astype(float)
        indices[indices == len(grid_xy)] = np.nan
    # Replace positions beyond the given distance threshold with NaNs.
    if np.any(dist > maxDistance):
        indices = indices.astype(float)
        indices[dist > maxDistance] = np.nan

    # To maintain backwards compatibility, we need to return a value for every input position. We return NaN for
    # values outside the threshold distance (if given) or domain.
    nearest_x, nearest_y = np.empty(len(indices)) * np.nan, np.empty(len(indices)) * np.nan
    nearest_x[~np.isnan(indices)] = grid_x[indices[~np.isnan(indices)].astype(int)]
    nearest_y[~np.isnan(indices)] = grid_y[indices[~np.isnan(indices)].astype(int)]

    return nearest_x, nearest_y, dist, indices


def element_side_lengths(triangles, x, y):
    """
    Given a list of triangle nodes, calculate the length of each side of each
    triangle and return as an array of lengths. Units are in the original input
    units (no conversion from lat/long to metres, for example).

    The arrays triangles, x and y can be created by running read_sms_mesh(),
    read_fvcom_mesh() or read_mike_mesh() on a given SMS, FVCOM or MIKE grid
    file.

    Parameters
    ----------
    triangles : np.ndarray
        Integer array of shape (ntri, 3). Each triangle is composed of
        three points and this contains the three node numbers (stored in
        nodes) which refer to the coordinates in `x' and `y' (see below). Give as
        a zero-indexed array.
    x, y : np.ndarray
        Coordinates of each grid node.

    Returns
    -------
    element_sides : np.ndarray
        Length of each element described by triangles and x, y.

    """

    element_sides = np.zeros([np.shape(triangles)[0], 3])
    for it, tri in enumerate(triangles):
        pos1x, pos2x, pos3x = x[tri]
        pos1y, pos2y, pos3y = y[tri]

        element_sides[it, 0] = np.sqrt((pos1x - pos2x)**2 + (pos1y - pos2y)**2)
        element_sides[it, 1] = np.sqrt((pos2x - pos3x)**2 + (pos2y - pos3y)**2)
        element_sides[it, 2] = np.sqrt((pos3x - pos1x)**2 + (pos3y - pos1y)**2)

    return element_sides


def mesh2grid(mesh_x, mesh_y, mesh_z, nx, ny, thresh=None, noisy=False):
    """
    Resample the unstructured grid in mesh_x and mesh_y onto a regular grid whose
    size is nx by ny or which is specified by the arrays nx, ny. Optionally
    specify dist to control the proximity of a value considered valid.

    Parameters
    ----------
    mesh_x, mesh_y : np.ndarray
        Arrays of the unstructured grid (mesh) node positions.
    mesh_z : np.ndarray
        Array of values to be resampled onto the regular grid. The shape of the
        array should have the nodes as the first dimension. All subsequent
        dimensions will be propagated automatically.
    nx, ny : int, np.ndarray
        Number of samples in x and y onto which to sample the unstructured
        grid. If given as a list or array, the values within the arrays are
        assumed to be positions in x and y.
    thresh : float, optional
        Distance beyond which a sample is considered too far from the current
        node to be included.
    noisy : bool, optional
        Set to True to enable verbose messages.

    Returns
    -------
    xx, yy : np.ndarray
        New position arrays (1D). Can be used with numpy.meshgrid to plot the
        resampled variables with matplotlib.pyplot.pcolor.
    zz : np.ndarray
        Array of the resampled data from mesh_z. The first dimension from the
        input is now replaced with two dimensions (x, y). All other input
        dimensions follow.

    """

    if not thresh:
        thresh = np.inf

    # Get the extents of the input data.
    xmin, xmax, ymin, ymax = mesh_x.min(), mesh_x.max(), mesh_y.min(), mesh_y.max()

    if isinstance(nx, int) and isinstance(ny, int):
        xx = np.linspace(xmin, xmax, nx)
        yy = np.linspace(ymin, ymax, ny)
    else:
        xx = nx
        yy = ny

    # We need to check the input we're resampling for its number of dimensions
    # so we can create an output array of the right shape. We can just take the
    # shape of the input, omitting the first value (the nodes). That should
    # leave us with the right shape. This even works for 1D inputs (i.e. a
    # single value at each unstructured grid location).
    if isinstance(nx, int) and isinstance(ny, int):
        zz = np.empty((nx, ny) + mesh_z.shape[1:]) * np.nan
    else:
        zz = np.empty((nx.shape) + mesh_z.shape[1:]) * np.nan

    if noisy:
        if isinstance(nx, int) and isinstance(ny, int):
            print('Resampling unstructured to regular ({} by {}). '.format(nx, ny), end='')
            print('Be patient...')
        else:
            _nx, _ny = len(nx[:, 1]), len(ny[0, :])
            print('Resampling unstructured to regular ({} by {}). '.format(_nx, _ny), end='')
            print('Be patient...')

        sys.stdout.flush()

    if isinstance(nx, int) and isinstance(ny, int):
        for xi, xpos in enumerate(xx):
            # Do all the y-positions with findNearestPoint
            for yi, ypos in enumerate(yy):
                # Find the nearest node in the unstructured grid data and grab
                # its u and v values. If it's beyond some threshold distance,
                # leave the z value as NaN.
                dist = np.sqrt((mesh_x - xpos)**2 + (mesh_y - ypos)**2)

                # Get the index of the minimum and extract the values only if
                # the nearest point is within the threshold distance (thresh).
                if dist.min() < thresh:
                    idx = dist.argmin()

                    # The ... means "and all the other dimensions". Since we've
                    # asked for our input array to have the nodes as the first
                    # dimension, this means we can just get all the others when
                    # using the node index.
                    zz[xi, yi, ...] = mesh_z[idx, ...]
    else:
        # We've been given positions, so run through those instead of our
        # regularly sampled grid.
        c = 0
        for ci, _ in enumerate(xx[0, :]):
            for ri, _ in enumerate(yy[:, 0]):
                if noisy:
                    if np.mod(c, 1000) == 0 or c == 0:
                        print('{} of {}'.format(
                            c,
                            len(xx[0, :]) * len(yy[:, 0])
                            ))
                c += 1

                dist = np.sqrt(
                    (mesh_x - xx[ri, ci])**2 + (mesh_y - yy[ri, ci])**2
                )
                if dist.min() < thresh:
                    idx = dist.argmin()
                    zz[ri, ci, ...] = mesh_z[idx, ...]

    if noisy:
        print('done.')

    return xx, yy, zz


def line_sample(x, y, positions, num=0, return_distance=False, noisy=False):
    """
    Function to take an unstructured grid of positions x and y and find the
    points which fall closest to a line defined by the coordinate pairs
    `positions'.

    If num=0 (default), then the line will be sampled at each nearest node; if
    num is greater than 1, then the line will be subdivided into num segments
    (at num + 1 points), and the closest point to that line used as the sample.

    Returns a list of array indices.

    N.B. Most of the calculations assume we're using cartesian coordinates.
    Things might get a bit funky if you're using spherical coordinates. Might
    be easier to convert before using this.

    Parameters
    ----------
    x, y : np.ndarray
        Position arrays for the unstructured grid.
    positions : np.ndarray
        Coordinate pairs of the sample line coordinates [[xpos, ypos], ...,
        [xpos, ypos]].  Units must match those in (x, y).
    num : int, optional
        Optionally specify a number of points to sample along the line
        described in `positions'. If no number is given, then the sampling of
        the line is based on the closest nodes to that line.
    return_distance : bool, optional
        Set to True to return the distance along the sampling line. Defaults
        to False.
    noisy : bool, optional
        Set to True to enable verbose output.

    Returns
    -------
    idx : list
        List of indices for the nodes used in the line sample.
    line : np.ndarray
        List of positions which fall along the line described by `positions'.
        These are the projected positions of the nodes which fall closest to
        the line (not the positions of the nodes themselves).
    distance : np.ndarray, optional
        If `return_distance' is True, return the distance along the line
        described by the nodes in idx.

    """

    if not isinstance(num, int):
        raise TypeError('num must be an int')

    def __nodes_on_line__(xs, ys, start, end, pdist, noisy=False):
        """
        Child function to find all the points within the coordinates in xs and
        ys which fall along the line described by the coordinate pairs start
        and end. Uses pdist (distance of all coordinates from the line [start,
        end]) to select nodes.

        Parameters
        ----------
        xs, ys : np.ndarray
            Node position arrays.
        start, end : np.ndarray
            Coordinate pairs for the start and end of the sample line.
        pdist : np.ndarray
            Distance of the nodes in xs and ys from the line defined by
            `start' and `end'.

        Returns
        -------
        idx : list
            List of indices for the nodes used in the line sample.
        line : np.ndarray
            List of positions which fall along the line described by (start,
            end). These are the projected positions of the nodes which fall
            closest to the line (not the positions of the nodes themselves).

        """

        # Create empty lists for the indices and positions.
        sidx = []
        line = []

        beg = start  # seed the position with the start of the line.

        while True:

            # Find the nearest point to the start which hasn't already been
            # used (if this is the first iteration, we need to use all the
            # values).
            sx = np.ma.array(xs, mask=False)
            sy = np.ma.array(ys, mask=False)
            sx.mask[sidx] = True
            sy.mask[sidx] = True
            ndist = np.sqrt((sx - beg[0])**2 + (sy - beg[1])**2)

            # Create an array summing the distance from the current node with
            # the distance of all nodes to the line.
            sdist = ndist + pdist

            # Add the closest index to the list of indices. In some unusual
            # circumstances, the algorithm ends up going back along the line.
            # As such, add a check for the remaining distance to the end, and
            # if we're going backwards, find the next best point and use that.

            # Closest node index.
            tidx = sdist.argmin().astype(int)
            # Distance from the start point.
            fdist = np.sqrt((start[0] - xx[tidx])**2 + (start[1] - yy[tidx])**2).min()
            # Distance to the end point.
            tdist = np.sqrt((end[0] - xx[tidx])**2 + (end[1] - yy[tidx])**2).min()
            # Last node's distance to the end point.
            if len(sidx) >= 1:
                oldtdist = np.sqrt((end[0] - xx[sidx[-1]])**2 + (end[1] - yy[sidx[-1]])**2).min()
            else:
                # Haven't found any points yet.
                oldtdist = tdist

            if fdist >= length:
                # We've gone beyond the end of the line, so don't bother trying
                # to find another node.  Leave the if block so we actually add
                # the current index and position to sidx and line. We'll break
                # out of the main while loop a bit later.
                break

            elif tdist > oldtdist:
                # We're moving away from the end point. Find the closest point
                # in the direction of the end point.
                c = 0
                sdistidx = np.argsort(sdist)

                while True:
                    try:
                        tidx = sdistidx[c]
                        tdist = np.sqrt((end[0] - xx[tidx])**2 + (end[1] - yy[tidx])**2).min()
                        c += 1
                    except IndexError:
                        # Eh, we've run out of indices for some reason. Let's
                        # just go with whatever we had as the last set of
                        # values.
                        break

                    if tdist < oldtdist:
                        break

            sidx.append(tidx)

            line.append([xx[tidx], yy[tidx]])

            if noisy:
                done = 100 - ((tdist / length) * 100)
                if len(sidx) == 1:
                    print('Found {} node ({:.2f}%)'.format(len(sidx), done))
                else:
                    print('Found {} nodes ({:.2f}%)'.format(len(sidx), done))

            # Check if we've gone beyond the end of the line (by checking the
            # length of the sampled line), and if so, break out of the loop.
            # Otherwise, carry on.
            if beg.tolist() == start.tolist() or fdist <= length:
                # Reset the beginning point for the next iteration if we're at
                # the start or within the line extent.
                beg = np.array(([xx[tidx], yy[tidx]]))
            else:
                if noisy:
                    print('Reached the end of the line segment')

                break

        # Convert the list to an array before we leave.
        line = np.asarray(line)

        return sidx, line

    # To do multi-segment lines, we'll break each one down into a separate
    # line and do those sequentially. This means I don't have to rewrite
    # masses of the existing code and it's still pretty easy to understand (for
    # me at least!).
    nlocations = len(positions)

    idx = []
    line = []
    if return_distance:
        dist = []

    for xy in range(1, nlocations):
        # Make the first segment.
        start = positions[xy - 1]
        end = positions[xy]

        # Get the lower left and upper right coordinates of this section of the
        # line.
        lowerx = min(start[0], end[0])
        lowery = min(start[1], end[1])
        upperx = max(start[0], end[0])
        uppery = max(start[1], end[1])
        ll = [lowerx, lowery]
        ur = [upperx, uppery]

        lx = float(end[0] - start[0])
        ly = float(end[1] - start[1])
        length = np.sqrt(lx**2 + ly**2)
        dcn = np.degrees(np.arctan2(lx, ly))

        if num > 1:
            # This is easy: decimate the line between the start and end and
            # find the grid nodes which fall closest to each point in the line.

            # Create the line segments
            inc = length / num
            xx = start[0] + (np.cumsum(np.hstack((0, np.repeat(inc, num)))) *
                             np.sin(np.radians(dcn)))
            yy = start[1] + (np.cumsum(np.hstack((0, np.repeat(inc, num)))) *
                             np.cos(np.radians(dcn)))
            [line.append(xy) for xy in zip([xx, yy])]

            # For each position in the line array, find the nearest indices in
            # the supplied unstructured grid. We'll use our existing function
            # findNearestPoint for this.
            _, _, _, tidx = find_nearest_point(x, y, xx, yy)
            [idx.append(i) for i in tidx.tolist()]

        else:
            # So really, this shouldn't be that difficult, all we're doing is
            # finding the intersection of two lines which are orthogonal to one
            # another. We basically need to find the equations of both lines
            # and then solve for the intersection.

            # First things first, clip the coordinates to a rectangle defined
            # by the start and end coordinates. We'll use a buffer based on the
            # size of the elements which surround the first and last nodes.
            # This ensures we'll get relatively sensible results if the profile
            # is relatively flat or vertical. Use the six closest nodes as the
            # definition of surrounding elements.
            bstart = np.mean(np.sort(np.sqrt((x - start[0])**2 +
                                             (y - start[1])**2))[:6])
            bend = np.mean(np.sort(np.sqrt((x - end[0])**2 +
                                           (y - end[1])**2))[:6])
            # Use the larger of the two lengths to be on the safe side.
            bb = 2 * np.max((bstart, bend))
            ss = np.where((x >= (ll[0] - bb)) * (x <= (ur[0] + bb)) * (y >= (ll[1] - bb)) * (y <= (ur[1] + bb)))[0]
            xs = x[ss]
            ys = y[ss]

            # Sampling line equation.
            if lx == 0:
                # Vertical line.
                yy = ys
                xx = np.repeat(start[0], len(yy))

            elif ly == 0:
                # Horizontal line.
                xx = xs
                yy = np.repeat(start[1], len(xx))

            else:
                m1 = ly / lx  # sample line gradient
                c1 = start[1] - (m1 * start[0])  # sample line intercept

                # Find the equation of the line through all nodes in the domain
                # normal to the original line (gradient = -1 / m).
                m2 = -1 / m1
                c2 = ys - (m2 * xs)

                # Now find the intersection of the sample line and then all the
                # lines which go through the nodes.
                #   1a. y1 = (m1 * x1) + c1  # sample line
                #   2a. y2 = (m2 * x2) + c2  # line normal to it
                # Rearrange 1a for x.
                #   1b. x1 = (y1 - c1) / m1

                # Substitute equation 1a (y1) into 2a and solve for x.
                xx = (c2 - c1) / (m1 - m2)
                # Substitute xx into 2a to solve for y.
                yy = (m2 * xx) + c2

            # Find the distance from the original nodes to their corresponding
            # projected node.
            pdist = np.sqrt((xx - xs)**2 + (yy - ys)**2)

            # Now we need to start our loop until we get beyond the end of the
            # line.
            tidx, tline = __nodes_on_line__(xs, ys,
                                            start, end,
                                            pdist,
                                            noisy=noisy)

            # Now, if we're being asked to return the distance along the
            # profile line (rather than the distance along the line
            # connecting the positions in xs and ys together), generate that
            # for this segment here.
            if return_distance:
                # Make the distances relative to the first node we've found.
                # Doing this, instead of using the coordinates given in start
                # means we don't end up with negative distances, which means
                # we don't have to worry about signed distance functions and
                # other fun things to get proper distance along the transect.
                xdist = np.diff(xx[tidx])
                ydist = np.diff(xx[tidx])
                tdist = np.hstack((0, np.cumsum(np.sqrt(xdist**2 + ydist**2))))
                # Make distances relative to the end of the last segment,
                # if we have one.
                if not dist:
                    distmax = 0
                else:
                    distmax = np.max(dist)
                [dist.append(i + distmax) for i in tdist.tolist()]

            [line.append(i) for i in tline.tolist()]
            # Return the indices in the context of the original input arrays so
            # we can more easily extract them from the main data arrays.
            [idx.append(i) for i in ss[tidx]]

    # Return the distance as a numpy array rather than a list.
    if return_distance:
        dist = np.asarray(dist)

    # Make the line list an array for easier plotting.
    line = np.asarray(line)

    if return_distance:
        return idx, line, dist
    else:
        return idx, line


def element_sample(xc, yc, positions):
    """
    Find the shortest path between the sets of positions using the unstructured grid triangulation.

    Returns element indices and a distance along the line (in metres).

    Parameters
    ----------
    xc, yc : np.ndarray
        Position arrays for the unstructured grid element centres (decimal degrees).
    positions : np.ndarray
        Coordinate pairs of the sample line coordinates np.array([[x1, y1], ..., [xn, yn]] in decimal degrees.

    Returns
    -------
    indices : np.ndarray
        List of indices for the elements used in the transect.
    distance : np.ndarray, optional
        The distance along the line in metres described by the elements in indices.

    Notes
    -----
    This is lifted and adjusted for use with PyFVCOM from PySeidon.utilities.shortest_element_path.

    """

    grid = np.array((xc, yc)).T

    triangulation = scipy.spatial.Delaunay(grid)

    # Create a set for edges that are indices of the points.
    edges = []
    for vertex in triangulation.vertices:
        # For each edge of the triangle, sort the vertices (sorting avoids duplicated edges being added to the set)
        # and add to the edges set.
        edge = sorted([vertex[0], vertex[1]])
        a = grid[edge[0]]
        b = grid[edge[1]]
        weight = (np.hypot(a[0] - b[0], a[1] - b[1]))
        edges.append((edge[0], edge[1], {'weight': weight}))

        edge = sorted([vertex[0], vertex[2]])
        a = grid[edge[0]]
        b = grid[edge[1]]
        weight = (np.hypot(a[0] - b[0], a[1] - b[1]))
        edges.append((edge[0], edge[1], {'weight': weight}))

        edge = sorted([vertex[1], vertex[2]])
        a = grid[edge[0]]
        b = grid[edge[1]]
        weight = (np.hypot(a[0] - b[0], a[1] - b[1]))
        edges.append((edge[0], edge[1], {'weight': weight}))

    # Make a graph based on the Delaunay triangulation edges.
    graph = networkx.Graph(edges)

    # List of elements forming the shortest path.
    elements = []
    for position in zip(positions[:-1], positions[1:]):
        # We need grid indices for networkx.shortest_path rather than positions, so for the current pair of positions,
        # find the closest element IDs.
        source = np.argmin(np.hypot(xc - position[0][0], yc - position[0][1]))
        target = np.argmin(np.hypot(xc - position[1][0], yc - position[1][1]))
        elements += networkx.shortest_path(graph, source=source, target=target, weight='weight')

    # Calculate the distance along the transect in metres (use the fast-but-less-accurate Haversine function rather
    # than the slow-but-more-accurate Vincenty distance function).
    distance = np.cumsum([0] + [haversine_distance((xc[i], yc[i]), (xc[i + 1], yc[i + 1])) for i in elements[:-1]])

    return np.asarray(elements), distance


def connectivity(p, t):
    """
    Assemble connectivity data for a triangular mesh.

    The edge based connectivity is built for a triangular mesh and the boundary
    nodes identified. This data should be useful when implementing FE/FV
    methods using triangular meshes.

    Parameters
    ----------
    p : np.ndarray
        Nx2 array of nodes coordinates, [[x1, y1], [x2, y2], etc.]
    t : np.ndarray
        Mx3 array of triangles as indices, [[n11, n12, n13], [n21, n22, n23],
        etc.]

    Returns
    -------
    e : np.ndarray
        Kx2 array of unique mesh edges - [[n11, n12], [n21, n22], etc.]
    te : np.ndarray
        Mx3 array of triangles as indices into e, [[e11, e12, e13], [e21, e22,
        e23], etc.]
    e2t : np.ndarray
        Kx2 array of triangle neighbours for unique mesh edges - [[t11, t12],
        [t21, t22], etc]. Each row has two entries corresponding to the
        triangle numbers associated with each edge in e. Boundary edges have
        e2t[i, 1] = -1.
    bnd : np.ndarray, bool
        Nx1 logical array identifying boundary nodes. p[i, :] is a boundary
        node if bnd[i] = True.

    Notes
    -----
    Python translation of the MATLAB MESH2D connectivity function by Darren
    Engwirda.

    """

    def _unique_rows(A, return_index=False, return_inverse=False):
        """
        Similar to MATLAB's unique(A, 'rows'), this returns B, I, J
        where B is the unique rows of A and I and J satisfy
        A = B[J,:] and B = A[I,:]

        Returns I if return_index is True
        Returns J if return_inverse is True

        Taken from https://github.com/numpy/numpy/issues/2871

        """
        A = np.require(A, requirements='C')
        assert A.ndim == 2, "array must be 2-dim'l"

        B = np.unique(A.view([('', A.dtype)]*A.shape[1]),
                      return_index=return_index,
                      return_inverse=return_inverse)

        if return_index or return_inverse:
            return (B[0].view(A.dtype).reshape((-1, A.shape[1]), order='C'),) \
                + B[1:]
        else:
            return B.view(A.dtype).reshape((-1, A.shape[1]), order='C')

    if p.shape[-1] != 2:
        raise Exception('p must be an Nx2 array')
    if t.shape[-1] != 3:
        raise Exception('t must be an Mx3 array')
    if np.any(t.ravel() < 0) or t.max() > p.shape[0] - 1:
        raise Exception('Invalid t')

    # Unique mesh edges as indices into p
    numt = t.shape[0]
    # Triangle indices
    vect = np.arange(numt)
    # Edges - not unique
    e = np.vstack(([t[:, [0, 1]], t[:, [1, 2]], t[:, [2, 0]]]))
    # Unique edges
    e, j = _unique_rows(np.sort(e, axis=1), return_inverse=True)
    # Unique edges in each triangle
    te = np.column_stack((j[vect], j[vect + numt], j[vect + (2 * numt)]))

    # Edge-to-triangle connectivity
    # Each row has two entries corresponding to the triangle numbers
    # associated with each edge. Boundary edges have e2t[i, 1] = -1.
    nume = e.shape[0]
    e2t = np.zeros((nume, 2)).astype(int) - 1
    for k in range(numt):
        for j in range(3):
            ce = te[k, j]
            if e2t[ce, 0] == -1:
                e2t[ce, 0] = k
            else:
                e2t[ce, 1] = k

    # Flag boundary nodes
    bnd = np.zeros((p.shape[0],)).astype(bool)
    # True for bnd nodes
    bnd[e[e2t[:, 1] == -1, :]] = True

    return e, te, e2t, bnd


def find_connected_nodes(n, triangles):
    """
    Return the IDs of the nodes surrounding node number `n'.

    Parameters
    ----------
    n : int
        Node ID around which to find the connected nodes.
    triangles : np.ndarray
        Triangulation matrix to find the connected nodes. Shape is [nele,
        3].

    Returns
    -------
    surroundingidx : np.ndarray
        Indices of the surrounding nodes.

    See Also
    --------
    PyFVCOM.grid.find_connected_elements().

    Notes
    -----

    Check it works with:
    >>> import matplotlib.pyplot as plt
    >>> import numpy as np
    >>> from scipy.spatial import Delaunay
    >>> x, y = np.meshgrid(np.arange(25), np.arange(100, 125))
    >>> x = x.flatten() + np.random.randn(x.size) * 0.1
    >>> y = y.flatten() + np.random.randn(y.size) * 0.1
    >>> tri = Delaunay(np.array((x, y)).transpose())
    >>> for n in np.linspace(1, len(x) - 1, 5).astype(int):
    ...     aa = surrounders(n, tri.vertices)
    ...     plt.figure()
    ...     plt.triplot(x, y, tri.vertices, zorder=20, alpha=0.5)
    ...     plt.plot(x[n], y[n], 'ro', label='central node')
    ...     plt.plot(x[aa], y[aa], 'ko', label='connected nodes')
    ...     plt.xlim(x[aa].min() - 1, x[aa].max() + 1)
    ...     plt.ylim(y[aa].min() - 1, y[aa].max() + 1)
    ...     plt.legend(numpoints=1)

    """

    eidx = np.max((np.abs(triangles - n) == 0), axis=1)
    surroundingidx = np.unique(triangles[eidx][triangles[eidx] != n])

    return surroundingidx


def find_connected_elements(n, triangles):
    """
    Return the IDs of the elements connected to node number `n'.

    Parameters
    ----------
    n : int or iterable
        Node ID(s) around which to find the connected elements. If more than
        one node is given, the unique elements for all nodes are returned.
        Order of results is not maintained.
    triangles : np.ndarray
        Triangulation matrix to find the connected elements. Shape is [nele,
        3].

    Returns
    -------
    surroundingidx : np.ndarray
        Indices of the surrounding elements.

    See Also
    --------
    PyFVCOM.grid.find_connected_nodes().

    """

    try:
        surroundingidx = []
        for ni in n:
            idx = np.argwhere(triangles == ni)[:, 0]
            surroundingidx.append(idx)
        surroundingidx = np.asarray([item for sublist in surroundingidx for item in sublist])
        surroundingidx = np.unique(surroundingidx)
    except TypeError:
        surroundingidx = np.argwhere(triangles == n)[:, 0]

    return surroundingidx


def get_area(v1, v2, v3):
    """ Calculate the area of a triangle/set of triangles.

    Parameters
    ----------
    v1, v2, v3 : tuple, list (float, float)
        Coordinate pairs (x, y) of the three vertices of a triangle. Can be 1D
        arrays of positions or lists of positions.

    Returns
    -------
    area : tuple, np.ndarray
        Area of the triangle(s). Units of v0, v1 and v2.

    Examples
    --------
    >>> v1 = ((4, 0), (0, 0))
    >>> v2 = ((10, -3), (2, 6))
    >>> v3 = ((7, 9), (10, -5))
    >>> a = get_area(v1, v2, v3)
    >>> print(a)
    [ 31.5  35. ]

    """
    v1 = np.asarray(v1)
    v2 = np.asarray(v2)
    v3 = np.asarray(v3)

    if np.size(v1) == 2:
        # Single position
        area = 0.5 * (v1[0] * (v2[1] - v3[1]) + v2[0] * (v3[1] - v1[1]) + v3[0] * (v1[1] - v2[1]))
    else:
        # Array of positions
        area = 0.5 * (v1[:, 0] * (v2[:, 1] - v3[:, 1]) + v2[:, 0] * (v3[:, 1] - v1[:, 1]) + v3[:, 0] * (v1[:, 1] - v2[:, 1]))

    return abs(area)


def get_area_heron(s1, s2, s3):
    """
    Calculate the area of a triangle/set of triangles based on side length (Herons formula). Could tidy by combining
    with get_area.

    Parameters
    ----------
    s1, s2, s3 : tuple, list (float, float)
        Side lengths of the three sides of a triangle. Can be 1D arrays of lengths or lists of lengths.

    Returns
    -------
    area : tuple, np.ndarray
        Area of the triangle(s). Units of v0, v1 and v2.

    """

    s1 = np.asarray(s1)
    s2 = np.asarray(s2)
    s3 = np.asarray(s3)

    p = 0.5 * (s1 + s2 + s3)

    area = np.sqrt(p * (p - s1) * (p - s2) * (p - s3))

    return abs(area)


def find_bad_node(nv, node_id):
    """
    Check nodes on the boundary of a grid for nodes connected to a single
    element only. These elements will always have zero velocities,
    which means rivers input here will cause the model crash as the water
    never advects away. It is also computationally wasteful to include these
    elements.

    Return True if it was bad, False otherwise.

    Parameters
    ----------
    nv : np.ndarray
        Connectivity table for the grid.
    node_id : int
        Node ID to check.

    Returns
    -------
    bad : bool
        Status of the supplied node ID: True is connected to a single element
        only (bad), False is connected to multiple elements (good).

    Examples
    --------
    >>> from PyFVCOM.grid import read_sms_mesh, connectivity
    >>> nv, nodes, x, y, z, _ = read_sms_mesh('test_mesh.2dm')
    >>> _, _, _, bnd = connectivity(np.asarray((x, y)).transpose(), nv)
    >>> coast_nodes = nodes[bnd]
    >>> bad_nodes = np.empty(coast_nodes.shape).astype(bool)
    >>> for i, node_id in enumerate(coast_nodes):
    >>>     bad_nodes[i] = find_bad_node(node_id, nv)

    """

    was = False
    if len(np.argwhere(nv == node_id)) == 1:
        was = True

    return was


def trigradient(x, y, z, t=None):
    """
    Returns the gradient of `z' defined on the irregular mesh with Delaunay
    triangulation `t'. `dx' corresponds to the partial derivative dZ/dX,
    and `dy' corresponds to the partial derivative dZ/dY.

    Parameters
    ----------
    x, y, z : array_like
        Horizontal (`x' and `y') positions and vertical position (`z').
    t : array_like, optional
        Connectivity table for the grid. If omitted, one will be calculated
        automatically.

    Returns
    -------
    dx, dy : np.ndarray
        `dx' corresponds to the partial derivative dZ/dX, and `dy'
        corresponds to the partial derivative dZ/dY.

    Example
    -------

    >>> import numpy as np
    >>> import matplotlib.pyplot as plt
    >>> from PyFVCOM.grid import trigradient
    >>> from matplotlib.tri.triangulation import Triangulation
    >>> x, y = np.meshgrid(np.arange(-2, 2, 0.1), np.arange(-2, 2, 0.1))
    >>> x[1:2:-1, :] = x[1:2:-1, :] + 0.1 / 2
    >>> tt = Triangulation(x.ravel(), y.ravel())
    >>> z = x * np.exp(-x**2 - y**2)
    >>> dx, dy = trigradient(x.ravel(), y.ravel(), z.ravel())
    >>> dzdx = (1 / x - 2 * x) * z
    >>> dzdy = -2 * y * z
    >>> plt.figure(1)
    >>> plt.quiver(x.ravel(), y.ravel(), dzdx.ravel(), dzdy.ravel(),
    >>>            color='r', label='Exact')
    >>> plt.quiver(x.ravel(), y.ravel(), dx, dy,
    >>>            color='k', label='trigradient', alpha=0.5)
    >>> tp = plt.tripcolor(x.ravel(), y.ravel(), tt.triangles, z.ravel(),
    >>>                    zorder=0)
    >>> plt.colorbar(tp)
    >>> plt.legend()

    Notes
    -----
    Lifted from:
        http://matplotlib.org/examples/pylab_examples/trigradient_demo.html

    """

    if np.any(t):
        tt = Triangulation(x.ravel(), y.ravel(), t)
    else:
        tt = Triangulation(x.ravel(), y.ravel())

    tci = CubicTriInterpolator(tt, z.ravel())
    # Gradient requested here at the mesh nodes but could be anywhere else:
    dx, dy = tci.gradient(tt.x, tt.y)

    return dx, dy


def rotate_points(x, y, origin, angle):
    """
    Rotate the points in `x' and `y' around the point `origin' by `angle'
    degrees.

    Parameters
    ----------
    x, y : np.ndarray
        Coordinates to rotate.
    origin : list, np.ndarray
        Point about which to rotate the grid (x, y).
    angle : float
        Angle (in degrees) by which to rotate the grid. Positive clockwise.

    Returns
    -------
    xr, yr : np.ndarray
        Rotated coordinates.

    """

    # Make the x and y values relative to the origin.
    x -= origin[0]
    y -= origin[1]

    # Rotate clockwise by some angle `rot'. See
    # http://stackoverflow.com/questions/29708840 for a faster version on 2D
    # arrays with np.einsum if necessary in future.
    xr = np.cos(np.deg2rad(angle)) * x + np.sin(np.deg2rad(angle)) * y
    yr = -np.sin(np.deg2rad(angle)) * x + np.cos(np.deg2rad(angle)) * y

    # Add the origin back to restore the right coordinates.
    xr += origin[0]
    yr += origin[1]

    return xr, yr


def get_boundary_polygons(triangle, noisy=False, nodes=None):
    """
    Gets a list of the grid boundary nodes ordered correctly.

    ASSUMPTIONS: This function assumes a 'clean' FVCOM grid, i.e. no
    elements with 3 boundary nodes and no single element width channels.

    Parameters
    ----------
    triangle : np.ndarray
        The triangle connectivity matrix as produced by the read_fvcom_mesh
        function.

    nodes : optional, np.ndarray
        Optionally a 2 x n array of coordinates for nodes in the grid, if passed the function will
        additionally return a boolean of whether the polygons are boundaries (domain on interior)
        or islands (domain on the exterior)

    Returns
    -------
    boundary_polygon_list : list
        List of integer arrays. Each array is one closed boundary polygon with
        the integers referring to node number.

    islands_list : list
        Optional, only returned if an array is passed for nodes. A boolean list of whether the
        polygons are boundaries (domain on interior) or islands (domain on the exterior)

    """

    u, c = np.unique(triangle, return_counts=True)
    uc = np.asarray([u, c]).T

    nodes_lt_4 = np.asarray(uc[uc[:, 1] < 4, 0], dtype=int)
    boundary_polygon_list = []

    # Pretty certain we can use `while np.any(nodes_lt_4)` below instead.
    while len(nodes_lt_4) > 0:

        start_node = nodes_lt_4[0]

        boundary_node_list = [start_node, get_attached_unique_nodes(start_node, triangle)[-1]]

        full_loop = True
        while full_loop:
            next_nodes = get_attached_unique_nodes(boundary_node_list[-1], triangle)
            node_ind = 0
            len_bl = len(boundary_node_list)
            if noisy:
                print(len_bl)
            while len(boundary_node_list) == len_bl:
                try:
                    if next_nodes[node_ind] not in boundary_node_list:
                        boundary_node_list.append(next_nodes[node_ind])
                    else:
                        node_ind += 1
                except:
                    full_loop = False
                    len_bl += 1

        boundary_polygon_list.append(np.asarray(boundary_node_list))
        nodes_lt_4 = np.asarray(list(set(nodes_lt_4) - set(boundary_node_list)), dtype=int)

    if nodes is None:
        return boundary_polygon_list

    else:
        all_poly_nodes = np.asarray([y for x in boundary_polygon_list for y in x])
        reduce_nodes =  nodes[:, ~all_poly_nodes]
        reduce_nodes_pts = [shapely.geometry.Point(this_ll) for this_ll in reduce_nodes]

        islands_list = []
        for this_poly_nodes in boundary_polygon_list:
            this_poly = shapely.geometry.polygon(nodes[:, this_poly_nodes])
            this_poly_contain = np.asarray([this_poly.contains(this_pt) for this_pt in reduce_nodes_pts])

            if np.any(this_poly_contain):
                island_list.appen(False)
            else:
                island_list.append(True)

        return [boundary_polygon_list, islands_list]


def get_attached_unique_nodes(this_node, trinodes):
    """
    Find the nodes on the boundary connected to `this_node'.

    Parameters
    ----------
    this_node : int
        Node ID.
    trinodes : np.ndarray
        Triangulation table for an unstructured grid.

    Returns
    -------
    connected_nodes : np.ndarray
        IDs of the nodes connected to `this_node' on the boundary. If `this_node' is not on the boundary,
        `connected_nodes' is empty.

    """

    all_trinodes = trinodes[(trinodes[:, 0] == this_node) | (trinodes[:, 1] == this_node) | (trinodes[:, 2] == this_node), :]
    u, c = np.unique(all_trinodes, return_counts=True)

    return u[c == 1]


def grid_metrics(tri, noisy=False):
    """
    Calculate unstructured grid metrics (most of FVCOM's tge.F).

    Parameters
    ----------
    tri : np.ndarray
        Triangulation table for the grid.
    noisy : bool
        Set to True to enable verbose output (default = False)

    Returns
    -------
    ntve : np.ndarray
        The number of neighboring elements of each grid node
    nbve : np.ndarray
        nbve(i,1->ntve(i)) = ntve elements containing node i
    nbe : np.ndarray
        Indices of tri for the elements connected to each element in the domain. To visualise:
            plt.plot(x[tri[1000, :], y[tri[1000, :], 'ro')
            plt.plot(x[tri[nbe[1000], :]] and y[tri[nbe[1000], :]], 'k.')
        plots the 999th element nodes with the nodes of the surrounding elements too.
    isbce : np.ndarray
        Flag if element is on the boundary (True = yes, False = no)
    isonb : np.ndarray
        Flag if node is on the boundary (True = yes, False = no)

    Notes
    -----
    This is more or less a direct translation from FORTRAN (FVCOM's tge.F).

    """

    m = len(np.unique(tri.ravel()))

    # Allocate all our arrays. Use masked by default arrays so we only use valid indices.
    isonb = np.zeros(m).astype(bool)
    ntve = np.zeros(m, dtype=int)
    nbe = np.ma.array(np.zeros(tri.shape, dtype=int), mask=True)
    nbve = np.ma.array(np.zeros((m, 10), dtype=int), mask=True)
    # Number of elements connected to each node (ntve) and the IDs of the elements connected to each node (nbve).
    if noisy:
        print('Counting neighbouring nodes and elements')
    for i, (n1, n2, n3) in enumerate(tri):
        nbve[tri[i, 0], ntve[n1]] = i
        nbve[tri[i, 1], ntve[n2]] = i
        nbve[tri[i, 2], ntve[n3]] = i
        # Only increment the counters afterwards as Python indexes from 0.
        ntve[n1] += 1
        ntve[n2] += 1
        ntve[n3] += 1

    if noisy:
        print('Getting neighbouring elements for each element')
    # Get the element IDs connected to each element.
    for i, (n1, n2, n3) in enumerate(tri):
        for j1 in range(ntve[n1]):
            for j2 in range(ntve[n2]):
                if nbve[n1, j1] == nbve[n2, j2] and nbve[n1, j1] != i:
                    nbe[i, 2] = nbve[n1, j1]
        for j2 in range(ntve[n2]):
            for j3 in range(ntve[n3]):
                if nbve[n2, j2] == nbve[n3, j3] and nbve[n2, j2] != i:
                    nbe[i, 0] = nbve[n2, j2]
        for j1 in range(ntve[n1]):
            for j3 in range(ntve[n3]):
                if nbve[n1, j1] == nbve[n3, j3] and nbve[n1, j1] != i:
                    nbe[i, 1] = nbve[n3, j3]

    if noisy:
        print('Getting boundary element IDs')
    isbce = np.max(nbe.mask, axis=1)

    if noisy:
        print('Getting boundary node IDs')

    # Get the boundary node IDs.
    boundary_element_node_ids = np.unique(tri[isbce, :]).ravel()
    boundary_nodes = []
    for i in boundary_element_node_ids:
        current_nodes = get_attached_unique_nodes(i, tri)
        if np.any(current_nodes):
            boundary_nodes += current_nodes.tolist()
    boundary_nodes = np.unique(boundary_nodes)
    # Make a boolean of that.
    isonb[boundary_nodes] = True

    return ntve, nbve, nbe, isbce, isonb


def control_volumes(x, y, tri, node_control=True, element_control=True, noisy=False, poolsize=None):
    """
    This calculates the surface area of individual control volumes consisted of triangles with a common node point.

    Parameters
    ----------
    x, y : np.ndarray
        Node positions
    tri : np.ndarray
        Triangulation table for the unstructured grid.
    node_control : bool
        Set to False to disable calculation of node control volumes. Defaults to True.
    element_control : bool
        Set to False to disable calculation of element control volumes. Defaults to True.
    noisy : bool
        Set to True to enable verbose output.

    Returns
    -------
    art1 : np.ndarray
        Area of interior control volume (for node value integration)
    art2 : np.ndarray
        Sum area of all cells around each node.

    Notes
    -----
    This is a python reimplementation of the FVCOM function CELL_AREA in cell_area.F. Whilst the reimplementation is
    coded with efficiency in mind (the calculations occur in parallel), this is still slow for large grids. Please be
    patient!

    """

    if not node_control and not element_control:
        raise ValueError("Set either `node_control' or `element_control' to `True'")

    if poolsize is None:
        pool = multiprocessing.Pool()
    elif poolsize == 'serial':
        pool = False
    else:
        pool = multiprocessing.Pool(poolsize)

    m = len(x)  # number of nodes

    # Calculate art1 (control volume for fluxes of node-based values). I do this differently from how it's done in
    # FVCOM as I can't wrap my head around the seemingly needlessly complicated approach they've taken. Here,
    # my approach is:
    #   1. For each node, find all the elements connected to it (find_connected_elements).
    #   2. Identify the nodes in all those elements.
    #   3. Find the position of the halfway point along each vertex between our current node and all the other nodes
    #   connected to it.
    #   4. Using those positions and the positions of the centre of each element, create a polygon (ordered clockwise).
    if node_control:
        if noisy:
            print('Compute control volume for fluxes at nodes (art1)')
        xc = nodes2elems(x, tri)
        yc = nodes2elems(y, tri)

        if not pool:
            art1 = []
            for this_node in range(m):
                art1.append(node_control_area(this_node, x, y, xc, yc, tri))
            art1 = np.asarray(art1)
        else:
            art1 = pool.map(partial(node_control_area, x=x, y=y, xc=xc, yc=yc, tri=tri), range(m))

    # Compute area of control volume art2(i) = sum(all tris surrounding node i)
    if element_control:
        if noisy:
            print('Compute control volume for fluxes over elements (art2)')
        art = get_area(np.asarray((x[tri[:, 0]], y[tri[:, 0]])).T, np.asarray((x[tri[:, 1]], y[tri[:, 1]])).T, np.asarray((x[tri[:, 2]], y[tri[:, 2]])).T)
        if not pool:
            art2 = []
            for this_node in range(m):
                art2.append(element_control_area(this_node, triangles=tri, art=art))
            art2 = np.asarray(art2)
        else:
            art2 = pool.map(partial(element_control_area, triangles=tri, art=art), range(m))

    if pool:
        pool.close()

    if node_control and element_control:
        return art1, art2
    elif node_control and not element_control:
        return art1
    elif not node_control and element_control:
        return art2


def node_control_area(n, x, y, xc, yc, tri, return_points=False):
    """
    Worker function to calculate the control volume for fluxes of node-based values for a given node.

    Parameters
    ----------
    n : int
        Current node ID.
    x, y : list-like
        Node positions
    xc, yc : list-like
        Element centre positions
    tri : list-like
        Unstructured grid triangulation table.
    return_points : bool
        Return the coordinates of the points which form the node control area(s).

    Returns
    -------
    node_area : float
        Node control volume area in x or y length units squared.
    node_points : np.ndarray, optional
        Array of the (x, y) positions of the points which form the node control area. Only returned if
        `return_points' is set to True.

    """

    connected_elements = find_connected_elements(n, tri)
    area = 0
    # Create two triangles which are from the mid-point of each vertex with the current node and the element centre.
    # Sum the areas as we go.
    if return_points:
        control_area_points_x = []
        control_area_points_y = []
    for element in connected_elements:
        # Find the nodes in this element.
        connected_nodes = np.unique(tri[element, :])
        other_nodes = connected_nodes[connected_nodes != n]
        centre_x = xc[element]
        centre_y = yc[element]
        mid_x, mid_y = [], []
        for node in other_nodes:
            mid_x.append(x[n] - ((x[n] - x[node]) / 2))
            mid_y.append(y[n] - ((y[n] - y[node]) / 2))
        # Now calculate the area of the triangles formed by [(x[n], y[n]), (centre_x, centre_y), (mid_x, mid_y)].
        for mid_xy in zip(mid_x, mid_y):
            area += get_area((x[n], y[n]), mid_xy, (centre_x, centre_y))
        if return_points:
            control_area_points_x += [mid_x[0], centre_x, mid_x[1]]
            control_area_points_y += [mid_y[0], centre_y, mid_y[1]]

    if return_points:
        if area != 0:
            centre = (x[n], y[n])
            # If our current node is on the boundary of the grid, we need to add it to the polygon. Use
            # get_attached_unique_nodes to find the nodes on the model boundary connected to the current one. If we
            # get one, we're on the boundary, otherwise, we're in the domain. We could also use `connectivity',
            # but I think this is quicker since connectivity does a bunch of other stuff too.
            on_coast = get_attached_unique_nodes(n, tri)
            if np.any(on_coast):
                # Add the centre to the list of nodes we're using and also make a new centre for the ordering as it
                # breaks if you try to order clockwise around a point that's included in the list of points you're
                # ordering. We need to first sort what we've got then add the centre so we can get a valid Polygon.
                tmp_control_points = np.column_stack((control_area_points_x, control_area_points_y))
                control_area_points = clockwise(np.unique(tmp_control_points, axis=0), relative_to=centre)
                # Use a shapely polygon centroid.
                centre = np.asarray(shapely.geometry.Polygon(control_area_points).centroid.xy)

                control_area_points_x.append(x[n])
                control_area_points_y.append(y[n])
            control_area_points = np.column_stack((control_area_points_x, control_area_points_y))
            control_area_points = clockwise(np.unique(control_area_points, axis=0), relative_to=centre)
        else:
            control_area_points = None

        return area, control_area_points
    else:
        return area


def clockwise(points, relative_to=None):
    """
    Function to order points clockwise from north.

    Parameters
    ----------
    points : np.ndarray
        Array of positions (n, 2).
    relative_to : list-like, optional
        The point relative to which to rotate the points. If omitted, the centre of the convex hull of the points is
        used.

    Returns
    -------
    ordered_points : np.ndarray
        The points in clockwise order (n, 2).

    Notes
    -----

    This uses numpy.arctan2 meaning it might be slow for large numbers of points. There are faster algorithms out
    there (e.g. https://stackoverflow.com/a/6989383), but this is fairly easy to understand.

    """

    if relative_to is None:
        try:
            boundary = scipy.spatial.ConvexHull(points)
            # Use that to create a shapely polygon with lots of useful bits in it. Make sure it's closed by
            # repeating the first vertex.
            vertices = np.append(boundary.vertices, boundary.vertices[0, :])
            coverage_polygon = shapely.geometry.Polygon(points[vertices])
            relative_to = coverage_polygon.centroid()
        except (QhullError, IndexError):
            # We've probably got fewer than three points or we've got points in a straight line, which means
            # the coverage here is zero.
            raise ValueError('Valid points in sample are colinear or too few in number for a valid polygon to be created.')

    ordered_points = np.asarray(sorted(points, key=lambda x: np.arctan2(x[1] - relative_to[1], x[0] - relative_to[0])))

    return ordered_points


def element_control_area(node, triangles, art):
    """
    Worker function to calculate the control volume for fluxes of element-based values for a given node.

    Parameters
    ----------
    node : int
        Node ID.
    triangles : list-like
        Unstructured grid triangulation table.
    art : list-like
        Element areas.

    Returns
    -------
    element_area : float
        Element control volume area in x or y length units squared.

    Notes
    -----

    """

    connected_elements = find_connected_elements(node, triangles)

    return np.sum(art[connected_elements])


def unstructured_grid_volume(area, depth, surface_elevation, thickness, depth_integrated=False):
    """
    Calculate the volume for every cell in the unstructured grid.

    Parameters
    ----------
    area : np.ndarray
        Element area
    depth : np.ndarray
        Static water depth
    surface_elevation : np.ndarray
        Time-varying surface elevation
    thickness : np.ndarray
        Level (i.e. between layer) position (range 0-1). In FVCOM, this is siglev.
    depth_intergrated : bool, optional
        Set to True to return the depth-integrated volume in addition to the depth-resolved volume. Defaults to False.

    Returns
    -------
    depth_volume : np.ndarray
        Depth-resolved volume of all the elements with time.
    volume : np.ndarray, optional
        Depth-integrated volume of all the elements with time.

    """

    # Convert thickness to actual thickness rather than position in water column of the layer.
    dz = np.abs(np.diff(thickness, axis=0))
    volume = (area * (surface_elevation + depth))
    depth_volume = volume[:, np.newaxis, :] * dz[np.newaxis, ...]

    if depth_integrated:
        return depth_volume, volume
    else:
        return depth_volume


def unstructured_grid_depths(h, zeta, sigma, nan_invalid=False):
    """
    Calculate the depth time series for cells in an unstructured grid.

    Parameters
    ----------
    h : np.ndarray
        Water depth
    zeta : np.ndarray
        Surface elevation time series
    sigma : np.ndarray
        Sigma vertical distribution, range 0-1 (`siglev' or `siglay' in FVCOM)
    nan_invalid : bool, optional
        Set values shallower than the mean sea level (`h') to NaN. Defaults to not doing that.

    Returns
    -------
    depths : np.ndarray
        Time series of model depths.

    """

    if nan_invalid:
        invalid = -zeta > h
        zeta[invalid] = np.nan

    abs_water_depth = zeta + h
    # Add zeta again so the range is surface elevation (`zeta') to mean water depth rather (`h') than zero to water
    # depth (`h' + `zeta') which is much more useful for plotting.
    depths = abs_water_depth[:, np.newaxis, :] * sigma[np.newaxis, ...] + zeta[:, np.newaxis, :]

    return depths


def elems2nodes(elems, tri, nvert=None):
    """
    Calculate a nodal value based on the average value for the elements
    of which it is a part. This necessarily involves an average, so the
    conversion from nodes2elems and elems2nodes is not reversible.

    Parameters
    ----------
    elems : np.ndarray
        Array of unstructured grid element values to move to the element
        nodes.
    tri : np.ndarray
        Array of shape (nelem, 3) comprising the list of connectivity
        for each element.
    nvert : int, optional
        Number of nodes (vertices) in the unstructured grid.

    Returns
    -------
    nodes : np.ndarray
        Array of values at the grid nodes.

    """

    if not nvert:
        nvert = np.max(tri) + 1
    count = np.zeros(nvert, dtype=int)

    # Deal with 1D and 2D element arrays separately
    if np.ndim(elems) == 1:
        nodes = np.zeros(nvert)
        for i, indices in enumerate(tri):
            n0, n1, n2 = indices
            nodes[n0] = nodes[n0] + elems[i]
            nodes[n1] = nodes[n1] + elems[i]
            nodes[n2] = nodes[n2] + elems[i]
            count[n0] = count[n0] + 1
            count[n1] = count[n1] + 1
            count[n2] = count[n2] + 1

    elif np.ndim(elems) > 1:
        # Horrible hack alert to get the output array shape for multiple
        # dimensions.
        nodes = np.zeros((list(np.shape(elems)[:-1]) + [nvert]))
        for i, indices in enumerate(tri):
            n0, n1, n2 = indices
            nodes[..., n0] = nodes[..., n0] + elems[..., i]
            nodes[..., n1] = nodes[..., n1] + elems[..., i]
            nodes[..., n2] = nodes[..., n2] + elems[..., i]
            count[n0] = count[n0] + 1
            count[n1] = count[n1] + 1
            count[n2] = count[n2] + 1

    # Now calculate the average for each node based on the number of
    # elements of which it is a part.
    nodes /= count

    return nodes


def nodes2elems(nodes, tri):
    """
    Calculate an element-centre value based on the average value for the
    nodes from which it is formed. This involves an average, so the
    conversion from nodes to elements cannot be reversed without smoothing.

    Parameters
    ----------
    nodes : np.ndarray
        Array of unstructured grid node values to move to the element
        centres.
    tri : np.ndarray
        Array of shape (nelem, 3) comprising the list of connectivity
        for each element.

    Returns
    -------
    elems : np.ndarray
        Array of values at the grid nodes.

    """

    if np.ndim(nodes) == 1:
        elems = nodes[tri].mean(axis=-1)
    else:
        elems = nodes[..., tri].mean(axis=-1)

    return elems


def vincenty_distance(point1, point2, miles=False):
    """
    Vincenty's formula (inverse method) to calculate the distance (in
    kilometres or miles) between two points on the surface of a spheroid

    Parameters
    ----------
    point1 : list, tuple, np.ndarray
        Decimal degree longitude and latitude for the start.
    point2 : list, tuple, np.ndarray
        Decimal degree longitude and latitude for the end.
    miles : bool
        Set to True to return the distance in miles. Defaults to False (kilometres).

    Returns
    -------
    distance : float
        Distance between point1 and point2 in kilometres.

    Notes
    -----
    Author Maurycy Pietrzak (https://github.com/maurycyp/vincenty)

    """

    a = 6378137  # metres
    f = 1 / 298.257223563
    b = 6356752.314245  # metres; b = (1 - f)a

    miles_per_kilometre = 0.621371

    max_iterations = 200
    convergence_threshold = 1e-12  # .000,000,000,001

    # Short-circuit coincident points
    if point1[0] == point2[0] and point1[1] == point2[1]:
        return 0.0

    u1 = math.atan((1 - f) * math.tan(math.radians(point1[0])))
    u2 = math.atan((1 - f) * math.tan(math.radians(point2[0])))
    lambda_initial = math.radians(point2[1] - point1[1])
    lambda_current = copy.copy(lambda_initial)

    sin_u1 = math.sin(u1)
    cos_u1 = math.cos(u1)
    sin_u2 = math.sin(u2)
    cos_u2 = math.cos(u2)

    for iteration in range(max_iterations):
        sin_lambda = math.sin(lambda_current)
        cos_lambda = math.cos(lambda_current)
        sin_sigma = math.sqrt((cos_u2 * sin_lambda) ** 2 + (cos_u1 * sin_u2 - sin_u1 * cos_u2 * cos_lambda) ** 2)
        if sin_sigma == 0:
            return 0.0  # coincident points
        cos_sigma = sin_u1 * sin_u2 + cos_u1 * cos_u2 * cos_lambda
        sigma = math.atan2(sin_sigma, cos_sigma)
        sin_alpha = cos_u1 * cos_u2 * sin_lambda / sin_sigma
        cos_sq_alpha = 1 - sin_alpha ** 2
        try:
            cos2sigma_m = cos_sigma - 2 * sin_u1 * sin_u2 / cos_sq_alpha
        except ZeroDivisionError:
            cos2sigma_m = 0
        C = f / 16 * cos_sq_alpha * (4 + f * (4 - 3 * cos_sq_alpha))
        lambda_prev = copy.copy(lambda_current)
        lambda_current = lambda_initial + (1 - C) * f * sin_alpha * (sigma + C * sin_sigma * (cos2sigma_m + C * cos_sigma * (-1 + 2 * cos2sigma_m**2)))
        if abs(lambda_current - lambda_prev) < convergence_threshold:
            break  # successful convergence
    else:
        return None  # failure to converge

    u_sq = cos_sq_alpha * (a ** 2 - b ** 2) / (b ** 2)
    A = 1 + u_sq / 16384 * (4096 + u_sq * (-768 + u_sq * (320 - 175 * u_sq)))
    B = u_sq / 1024 * (256 + u_sq * (-128 + u_sq * (74 - 47 * u_sq)))
    delta_sigma = B * sin_sigma * (cos2sigma_m + B / 4 * (cos_sigma * (-1 + 2 * cos2sigma_m ** 2) - B / 6 *
                                                          cos2sigma_m * (-3 + 4 * sin_sigma ** 2) *
                                                          (-3 + 4 * cos2sigma_m ** 2)))
    s = b * A * (sigma - delta_sigma)

    s /= 1000  # metres to kilometres
    if miles:
        s *= miles_per_kilometre  # kilometres to miles

    return round(s, 6)


def haversine_distance(point1, point2, miles=False):
    """
    Haversine function to calculate first order distance measurement. Assumes
    spherical Earth surface. Converted from MATLAB function:

    http://www.mathworks.com/matlabcentral/fileexchange/27785

    Parameters
    ----------
    point1 : list, tuple, np.ndarray
        Decimal degree longitude and latitude for the start.
    point2 : list, tuple, np.ndarray
        Decimal degree longitude and latitude for the end.
    miles : bool, optional
        Set to True to return the distance in miles. Defaults to False (kilometres).

    Returns
    -------
    distance : np.ndarray
        Distance between point1 and point2 in kilometres.

    """

    # Convert all decimal degree inputs to radians.
    point1 = np.deg2rad(point1)
    point2 = np.deg2rad(point2)

    R = 6371                           # Earth's mean radius in kilometres
    delta_lat = point2[1] - point1[1]  # difference in latitude
    delta_lon = point2[0] - point1[0]  # difference in longitude
    # Magic follows
    a = np.sin(delta_lat / 2)**2 + np.cos(point1[1]) * np.cos(point2[1]) * np.sin(delta_lon / 2)**2
    c = 2 * np.arctan2(np.sqrt(a), np.sqrt(1 - a))
    distance = R * c                   # distance in kilometres

    if miles:
        distance *= 0.621371

    return distance


def shape_coefficients(xc, yc, nbe, isbce):
    """
    This function is used to calculate the coefficients for a linear function on the x-y plane:
        r(x, y; phai) = phai_c + cofa1 * x + cofa2 * y

    Unlike the FVCOM implementation, this returns NaNs for boundary elements (FVCOM returns zeros).

    Parameters
    ----------
    xc, yc : np.ndarray, list-like
        Element centre coordinates (cartesian coordinates)
    nbe : np.ndarray
        The three element IDs which surround each element.
    isbce : np.ndarray
        Flag for whether a given element is on the grid boundary.

    Returns
    -------
    a1u : np.ndarray
        Interpolant in the x direction.
    a2u : np.ndarray
        Interpolant in the y direction.

    Notes
    -----
    This is a more or less direct translation of the FVCOM subroutine SHAPE_COEFFICIENTS_GCN from shape_coef_gcn.F.
    There is probably a lot of optimisation to be done, but it seems to run in a not totally unreasonable amount of
    time as is, so I'm leaving it for now.

    """

    a1u = np.empty((len(xc), 4))
    a2u = np.empty((len(xc), 4))
    a1u[:] = np.nan
    a2u[:] = np.nan
    non_boundary_indices = np.arange(len(xc))[~isbce]
    for i in non_boundary_indices:
        y1 = (yc[nbe[i, 0]] - yc[i]) / 1000
        y2 = (yc[nbe[i, 1]] - yc[i]) / 1000
        y3 = (yc[nbe[i, 2]] - yc[i]) / 1000
        x1 = (xc[nbe[i, 0]] - xc[i]) / 1000
        x2 = (xc[nbe[i, 1]] - xc[i]) / 1000
        x3 = (xc[nbe[i, 2]] - xc[i]) / 1000

        delt = ((x1 * y2 - x2 * y1)**2 + (x1 * y3 - x3 * y1)**2 + (x2 * y3 - x3 * y2)**2) * 1000

        a1u[i, 0] = (y1 + y2 + y3) * (x1 * y1 + x2 * y2 + x3 * y3)- (x1 + x2 + x3) * (y1**2 + y2**2 + y3**2)
        a1u[i, 0] = a1u[i, 0] / delt
        a1u[i, 1] = (y1**2 + y2**2 + y3**2) * x1 - (x1 * y1 + x2 * y2 + x3 * y3) * y1
        a1u[i, 1] = a1u[i, 1] / delt
        a1u[i, 2] = (y1**2 + y2**2 + y3**2) * x2 - (x1 * y1 + x2 * y2 + x3 * y3) * y2
        a1u[i, 2] = a1u[i, 2] / delt
        a1u[i, 3] = (y1**2 + y2**2 + y3**2) * x3 - (x1 * y1 + x2 * y2 + x3 * y3) * y3
        a1u[i, 3] = a1u[i, 3] / delt

        a2u[i, 0] = (x1 + x2 + x3) * (x1 * y1 + x2 * y2 + x3 * y3)- (y1 + y2 + y3) * (x1**2 + x2**2 + x3**2)
        a2u[i, 0] = a2u[i, 0] / delt
        a2u[i, 1] = (x1**2 + x2**2 + x3**2) * y1 - (x1 * y1 + x2 * y2 + x3 * y3) * x1
        a2u[i, 1] = a2u[i, 1] / delt
        a2u[i, 2] = (x1**2 + x2**2 + x3**2) * y2 - (x1 * y1 + x2 * y2 + x3 * y3) * x2
        a2u[i, 2] = a2u[i, 2] / delt
        a2u[i, 3] = (x1**2 + x2**2 + x3**2) * y3 - (x1 * y1 + x2 * y2 + x3 * y3) * x3
        a2u[i, 3] = a2u[i, 3] / delt

    # Return transposed arrays to match what gets read in from a netCDF file.
    return a1u.T, a2u.T


def reduce_triangulation(tri, nodes, return_elements=False):
    """
    Returns the triangulation for a subset of grid nodes.

    Parameters
    ----------
    tri : np.ndarray Nx3
        Grid triangulation (e.g. triangle as returned from read_fvcom_mesh)
    nodes : np.ndarray M
        Selected subset of nodes for re-triangulating
    return_elements : bool, optional
        Return the index (integer array) of cells chosen from the original triangulation

    Returns
    -------
    reduced_tri : np.ndarray Mx3
        Triangulation for just the nodes listed in nodes.
    reduced_tri_elements : np.ndarrya M, optional
        If return_elements is specified then it returns additionally an array of element indices used by the new
        triangulation

    Notes
    -----
    Assumes the nodes selected are a contiguous part of the grid without any checking

    """

    reduced_tri = tri[np.all(np.isin(tri, nodes), axis=1), :]

    # Remap nodes to a new index. Use a copy of the reduced triangulation for the lookup so we avoid potentially
    # remapping a node twice.
    original_tri = reduced_tri.copy()
    new_index = np.arange(0, len(nodes))
    for this_old, this_new in zip(nodes, new_index):
        reduced_tri[original_tri == this_old] = this_new

    if return_elements:
        ele_ind = np.where(np.all(np.isin(tri, nodes), axis=1))[0]
        reduced_tri = [reduced_tri, ele_ind]

    return reduced_tri


def getcrossectiontriangles(cross_section_pnts, trinodes, X, Y, dist_res):
    """
    Subsamples the line defined by cross_section_pnts at the resolution dist_res on the grid defined by
    the triangulation trinodes, X, Y. Returns the location of the sub sampled points (sub_samp), which
    triangle they are in (sample_cells) and their nearest nodes (sample_nodes).

    Parameters
    ----------
    cross_section_pnts : 2x2 list_like
        The two ends of the cross section line.
    trinodes : list-like
        Unstructured grid triangulation table
    X,Y : list-like
        Node positions
    dist_res : float
        Approximate distance at which to sample the line

    Returns
    -------
    sub_samp : 2xN list
        Positions of sample points
    sample_cells : N list
        The cells within which the subsample points fall. -1 indicates that the point is outside the grid.
    sample_nodes : N list
        The nodes nearest the subsample points. -1 indicates that the point is outside the grid.

    Example
    -------

    TO DO
    -----

    Messy code. There definitely should be a more elegant version of this...
    Set up example and tests.

    """
    cross_section_x = [cross_section_pnts[0][0], cross_section_pnts[1][0]]
    cross_section_y = [cross_section_pnts[0][1], cross_section_pnts[1][1]]

    cross_section_dist = np.sqrt((cross_section_x[1] - cross_section_x[0])**2 + (cross_section_y[1] - cross_section_y[0])**2)
    res = np.ceil(cross_section_dist/dist_res)

    # first reduce the number of points to consider by only including triangles which cross the line through the two points
    tri_X = X[trinodes]
    tri_Y = Y[trinodes]

    # This section needs tidying up and making easier to understand!
    tri_cross_log_1_1 = np.logical_or(np.logical_and(tri_X.min(1) < min(cross_section_x), tri_X.max(1) > max(cross_section_x)),
                                      np.logical_and(tri_Y.min(1) < min(cross_section_y), tri_Y.max(1) > max(cross_section_y)))

    tri_cross_log_1_2 = np.any(np.logical_and(np.logical_and(tri_X < max(cross_section_x), tri_X > min(cross_section_x)), np.logical_and(tri_Y < max(cross_section_y), tri_Y > min(cross_section_y))), axis=1)
    tri_cross_log_1 = np.logical_or(tri_cross_log_1_1, tri_cross_log_1_2)

    tri_cross_log_1_2 = np.any(np.logical_and(np.logical_and(tri_X < max(cross_section_x), tri_X > min(cross_section_x)), np.logical_and(tri_Y < max(cross_section_y), tri_Y > min(cross_section_y))), axis=1)
    tri_cross_log_1 = np.logical_or(tri_cross_log_1_1, tri_cross_log_1_2)

    # and add a buffer of one attached triangle
    tri_cross_log_1 = np.any(np.isin(trinodes, np.unique(trinodes[tri_cross_log_1, :])), axis=1)

    # and reduce further by requiring every node to be within 1 line length + 10%
    line_len = np.sqrt((cross_section_x[0] - cross_section_x[1])**2 + (cross_section_y[0] - cross_section_y[1])**2)
    line_len_plus = line_len * 1.1

    tri_dist_1 = np.sqrt((tri_X - cross_section_x[0])**2 + (tri_Y - cross_section_y[0])**2)
    tri_dist_2 = np.sqrt((tri_X - cross_section_x[1])**2 + (tri_Y - cross_section_y[1])**2)

    tri_cross_log_2 = np.logical_and(tri_dist_1.min(1) < line_len_plus, tri_dist_2.min(1) < line_len_plus)
    tri_cross_log = np.logical_and(tri_cross_log_1, tri_cross_log_2)

    # but as a fall back for short lines add back in triangles within a threshold of 100m
    tri_cross_log_3 = np.logical_or(tri_dist_1.min(1) < 100, tri_dist_2.min(1) < 100)
    tri_cross_log = np.logical_or(tri_cross_log, tri_cross_log_3)

    # and add a buffer of one attached triangle
    tri_cross_log_1 = np.any(np.isin(trinodes, np.unique(trinodes[tri_cross_log, :])), axis=1)
    tri_cross_log = np.logical_or(tri_cross_log, tri_cross_log_1)


    # then subsample the line at a given resolution and find which triangle each sample falls in (if at all)
    sub_samp = np.asarray([np.linspace(cross_section_x[0], cross_section_x[1], res), np.linspace(cross_section_y[0], cross_section_y[1], res)]).T
    red_tri_list_ind = np.arange(0, len(trinodes))[tri_cross_log]
    sample_cells = np.zeros(len(sub_samp))

    for this_ind, this_point in enumerate(sub_samp):
        in_this_tri = False
        this_tri_ind = 0
        while in_this_tri is False:
            this_tri = red_tri_list_ind[this_tri_ind]
            is_in = isintriangle(tri_X[this_tri, :], tri_Y[this_tri, :], this_point[0], this_point[1])

            if is_in:
                sample_cells[this_ind] = this_tri
                in_this_tri = True
            elif this_tri_ind == len(red_tri_list_ind)-1:
                sample_cells[this_ind] = -1
                in_this_tri = True
            else:
                this_tri_ind += 1

    # for node properties now need the weight the nearest nodes to the sample point
    sample_nodes = np.zeros(len(sub_samp))
    red_node_ind = np.unique(trinodes[red_tri_list_ind, :])

    for this_ind, this_point in enumerate(sub_samp):
        if sample_cells[this_ind] == -1:
            sample_nodes[this_ind] = -1
        else:
            all_dist = np.sqrt((X[red_node_ind] - this_point[0])**2 + (Y[red_node_ind] - this_point[1])**2)
            sample_nodes[this_ind] = red_node_ind[np.where(all_dist == all_dist.min())[0][0]]

    return sub_samp, sample_cells, sample_nodes


def isintriangle(tri_x, tri_y, point_x, point_y):
    """
    Returns a boolean as to whether the point (point_x, point_y) is within the triangle (tri_x, tri_y)

    Parameters
    ----------
    tri_x, tri_y : np.ndarray
        Coordinates of the triangle vertices.
    point_x, point_y : float
        Position to test.

    Returns
    -------
    isin : bool
        True if the position (point_x, point_y) is in the triangle defined by (tri_x, tri_y).

    Notes
    -----
    Method from http://totologic.blogspot.co.uk/2014/01/accurate-point-in-triangle-test.html without edge test used
    in getcrossectiontriangles.

    """

    x1 = tri_x[0]
    x2 = tri_x[1]
    x3 = tri_x[2]

    y1 = tri_y[0]
    y2 = tri_y[1]
    y3 = tri_y[2]

    a = ((y2 - y3) * (point_x - x3) + (x3 - x2) * (point_y - y3)) / ((y2 - y3) * (x1 - x3) + (x3 - x2) * (y1 - y3))
    b = ((y3 - y1) * (point_x - x3) + (x1 - x3) * (point_y - y3)) / ((y2 - y3) * (x1 - x3) + (x3 - x2) * (y1 - y3))
    c = 1 - a - b

    is_in = 0 <= a <= 1 and 0 <= b <= 1 and 0 <= c <= 1

    return is_in


def subset_domain(x, y, triangles, polygon=None):
    """
    Subset the current model grid, either interactively or with a given polygon. Coordinates in `polygon' must be in
    the same system as `x' and `y'.

    Parameters
    ----------
    x, y : np.ndarray
        The x and y coordinates of the whole model grid.
    triangles : np.ndarray
        The grid triangulation (shape = [elements, 3])
    polygon : shapely.geometry.Polygon, optional
        If given, the domain will be clipped by this polygon. If omitted, the polygon is defined interactively.

    Returns
    -------
    nodes : np.ndarray
        List of the node IDs from the original `triangles' array within the given polygon.
    elements : np.ndarray
        List of the element IDs from the original `triangles' array within the given polygon.
    triangles : np.ndarray
        The reduced triangulation of the new subdomain.

    """

    if polygon is not None:
        bounding_poly = np.asarray(polygon.exterior.coords)
    else:
        fig = plt.figure()
        ax = fig.add_subplot(111)
        ax.scatter(x, y, c='lightgray')
        plt.show()

        keep_picking = True
        while keep_picking:
            n_pts = int(input('How many polygon points? '))
            bounding_poly = np.full((n_pts, 2), np.nan)
            poly_lin = []
            for point in range(n_pts):
                bounding_poly[point, :] = plt.ginput(1)[0]
                poly_lin.append(ax.plot(np.hstack([bounding_poly[:, 0], bounding_poly[0, 0]]),
                                        np.hstack([bounding_poly[:, 1], bounding_poly[0, 1]]),
                                        c='r', linewidth=2)[0])
                fig.canvas.draw()

            happy = input('Is that polygon OK? Y/N: ')
            if happy.lower() == 'y':
                keep_picking = False

            for this_l in poly_lin:
                this_l.remove()

        plt.close()

    poly_path = mpath.Path(bounding_poly)

    # Shouldn't need the np.asarray here, I think, but leaving it in as I'm not 100% sure.
    nodes = np.squeeze(np.argwhere(np.asarray(poly_path.contains_points(np.asarray([x, y]).T))))
    elements = np.squeeze(np.argwhere(np.all(np.isin(triangles, nodes), axis=1)))

    sub_triangles = reduce_triangulation(triangles, nodes)

    return nodes, elements, sub_triangles


def fvcom2ugrid(fvcom):
    """
    Add the necessary information to convert an FVCOM output file to one which is compatible with the UGRID format.

    Parameters
    ----------
    fvcom : str
        Path to an FVCOM netCDF file (can be a remote URL).

    """

    with Dataset(fvcom, 'a') as ds:
        fvcom_mesh = ds.createVariable('fvcom_mesh', np.int32)
        setattr(fvcom_mesh, 'cf_role', 'mesh_topology')
        setattr(fvcom_mesh, 'topology_dimension', 2)
        setattr(fvcom_mesh, 'node_coordinates', 'lon lat')
        setattr(fvcom_mesh, 'face_coordinates', 'lonc latc')
        setattr(fvcom_mesh, 'face_node_connectivity', 'nv')

        # Add the global convention.
        setattr(ds, 'Convention', 'UGRID-1.0')
        setattr(ds, 'CoordinateProjection', 'none')


def point_in_pixel(x, y, point):
    """
    Return the corner coordinate indices (x_min, x_max) and (y_min, y_max) for the pixel from (`x', `y') in which
    the given `point' lies.

    Parameters
    ----------
    x, y : np.ndarray
        The coordinates of the pixels (as vectors).
    point : tuple, list
        The target coordinate.

    Returns
    -------
    x_indices, y_indices : list
        The indices of `x' and `y' for the position in `point'.

    Notes
    -----

    No special attention is paid to points which lie exactly on a boundary. In that situation, the returned pixel
    will fall either to the left of or above the point.

    """

    x_diff = x - point[0]
    y_diff = y - point[1]

    closest_x = np.argmin(np.abs(x_diff))
    closest_y = np.argmin(np.abs(y_diff))

    if x_diff[closest_x] >= 0:
        # Containing pixel is right of point
        x_bound = closest_x - 1
    else:
        # Containing pixel is left of point
        x_bound = closest_x + 1

    if y_diff[closest_y] >= 0:
        # Containing pixel is above point
        y_bound = closest_y - 1
    else:
        # Containing pixel is below point
        y_bound = closest_y + 1

    x_indices = sorted((closest_x, x_bound))
    y_indices = sorted((closest_y, y_bound))

    return x_indices, y_indices


class Graph(object):
    """
    Base class for graph theoretic functions.

    """

    def __init__(self):
        self.nodes = set()
        self.edges = defaultdict(list)
        self.distances = {}

    def add_node(self, value):
        self.nodes.add(value)

    def add_edge(self, from_node, to_node, distance):
        self.edges[from_node].append(to_node)
        self.edges[to_node].append(from_node)
        self.distances[(from_node, to_node)] = distance

    def dijkstra(self, initial):
        visited = {initial: 0}
        path = {}

        nodes = set(self.nodes)

        while nodes:
            min_node = None
            for node in nodes:
                if node in visited:
                    if min_node is None:
                        min_node = node
                    elif visited[node] < visited[min_node]:
                        min_node = node
            if min_node is None:
                break

            nodes.remove(min_node)
            current_weight = visited[min_node]

            for edge in self.edges[min_node]:
                try:
                    weight = current_weight + self.distances[(min_node, edge)]
                except:
                    continue
                if edge not in visited or weight < visited[edge]:
                    visited[edge] = weight
                    path[edge] = min_node

        return visited, path

    def shortest_path(self, origin, destination):
        visited, paths = self.dijkstra(origin)
        full_path = deque()
        _destination = paths[destination]

        while _destination != origin:
            full_path.appendleft(_destination)
            _destination = paths[_destination]

        full_path.appendleft(origin)
        full_path.append(destination)

        return visited[destination], list(full_path)


class ReducedFVCOMdist(Graph):
    """
    Supporter class for refining paths

    The graph is defined using the triangulation from FVCOM but with only a subset of nodes.

    Note - assumes nodes are numbered 0 - len(triangle) and thus correspond to numbers in triangle

    """

    def __init__(self, nodes_sel, triangle, edge_weights):
        super(ReducedFVCOMdist, self).__init__()

        for this_node in nodes_sel:
            self.add_node(this_node)

        self.node_index = nodes_sel

        tri_inds = [[0, 1], [1, 2], [2, 0]]

        for this_tri, this_sides in zip(triangle, edge_weights):
            for these_inds in tri_inds:
                if np.all(np.isin(this_tri[these_inds], nodes_sel)):
                    self.add_edge(this_tri[these_inds[0]], this_tri[these_inds[1]], this_sides[these_inds[0]])
                    self.add_edge(this_tri[these_inds[1]], this_tri[these_inds[0]], this_sides[these_inds[0]])


class GraphFVCOMdepth(Graph):
    """
    A class for setting up a graph of an FVCOM grid, weighting the edges by the depth. This allows automatic
    identification of channel nodes between two points.

    Example use:

    import PyFVCOM as pf
    import matplotlib.pyplot as plt

    bounding_box = [[408975.302, 421555.45], [5576821.85, 5598995.61]]
    test_graph = pf.grid.GraphFVCOMdepth.('tamar_v2_grd.dat', depth_weight=200, depth_power=8, bounding_box=bounding_box)
    channel_nodes = test_graph.get_channel_between_points(([414409.23, 5596831.30], [415268.13, 5580529.97])

    channel_nodes_bool = np.isin(test_graph.node_index, channel_nodes)
    plt.scatter(test_graph.X, test_graph.Y, c='lightgray')
    plt.scatter(test_graph.X[channel_nodes_bool], test_graph.Y[channel_nodes_bool], c='red')

    Play with the weighting factors if the channel isn't looking right. depth_weight should adjust for the difference
    between the horizontal and vertical length scales. depth_power allows the difference in depths to be exaggerated
    so for channels with shallower cross-channel gradients it needs to be higher

    """

    def __init__(self, fvcom_grid_file, depth_weight=200, depth_power=8, bounding_box=None):
        """

        Parameters
        ----------
        fvcom_grid_file : str
            Location of the .grd file as read by the read_fvcom_mesh function.
        depth_weight : float
            Weighting by which the depths are multiplied.
        depth_power : int
            Power by which the depths are raised, this helps exaggerate differences between depths.
        bounding_box : list 2x2, optional
            To reduce computation times can subset the grid, the bounding box expects [[x_min, x_max], [y_min, y_max]]
            format.

        """

        super(GraphFVCOMdepth, self).__init__()
        triangle, nodes, x, y, z = read_fvcom_mesh(fvcom_grid_file)
        # Only offset the nodes by 1 if we've got 1-based indexing.
        if np.min(nodes) == 1:
            nodes -= 1
        elem_sides = element_side_lengths(triangle, x, y)

        if bounding_box is not None:
            x_lim = bounding_box[0]
            y_lim = bounding_box[1]
            nodes_in_box = np.logical_and(np.logical_and(x > x_lim[0], x < x_lim[1]),
                                          np.logical_and(y > y_lim[0], y < y_lim[1]))

            nodes = nodes[nodes_in_box]
            x = x[nodes_in_box]
            y = y[nodes_in_box]
            z = z[nodes_in_box]

            elem_sides = elem_sides[np.all(np.isin(triangle, nodes), axis=1), :]
            triangle = reduce_triangulation(triangle, nodes)

        z = np.mean(z[triangle], axis=1)  # adjust to cell depths rather than nodes, could use FVCOM output depths instead
        z = z - np.min(z)  # make it so depths are all >= 0
        z = np.max(z) - z  # and flip so deeper areas have lower numbers

        depth_weighted = (z * depth_weight)**depth_power
        edge_weights = elem_sides * np.tile(depth_weighted, [3, 1]).T

        self.elem_sides = elem_sides
        self.x = x
        self.y = y
        self.z = z
        self.node_index = nodes
        self.triangle = triangle
        self.edge_weights = edge_weights

        for this_node in nodes:
            self.add_node(this_node)

        tri_inds = [[0, 1], [1, 2], [2, 0]]

        for this_tri, this_sides in zip(self.triangle, edge_weights):
            for these_inds in tri_inds:
                self.add_edge(self.node_index[this_tri[these_inds[0]]], self.node_index[this_tri[these_inds[1]]], this_sides[these_inds[0]])
                self.add_edge(self.node_index[this_tri[these_inds[1]]], self.node_index[this_tri[these_inds[0]]], this_sides[these_inds[0]])

    def get_nearest_node_ind(self, near_xy):
        """
        Find the nearest graph node to a given xy point

        Parameters
        ----------
        near_xy : list-like
            x and y coordinates of the point

        Returns
        -------
        node_number : int
            the node in the grid closes to xy

        """

        dists = (self.x - near_xy[0])**2 + (self.y - near_xy[1])**2
        return self.node_index[dists.argmin()]

    def get_channel_between_points(self, start_xy, end_xy, refine_channel=False):
        """
        Find the shortest path between two points according to depth weighted distance (hopefully the channel...)

        Parameters
        ----------
        near_xy : list-like
            x and y coordinates of the start point

        end_xy : list-like
            x and y coordinates of the end point

        refine_channel : bool, optional
            Apply a refinement step, this might help in cases if extreme depth scalings cause the path to take two
            sides of a triangle when it should take just one

        Returns
        -------
        node_list : np.ndarray
            list of fvcom node numbers forming the predicted channel between the start and end points

        """
        start_node_ind = self.get_nearest_node_ind(start_xy)
        end_node_ind = self.get_nearest_node_ind(end_xy)

        _, node_list = self.shortest_path(start_node_ind, end_node_ind)

        if refine_channel:
            node_list = self._refine_channel(np.asarray(node_list))

        return np.asarray(node_list) + 1  # to get fvcom nodeReducedFVCOMdist number not python indices

    def _refine_channel(self, node_list):
        """
        Refines the channel nodes by re running the shortest path algorthim without depth weighting but only on the
        chosen nodes

        """
        nodes_sel = np.where(np.isin(self.node_index, node_list))[0]
        start_node = np.where(self.node_index == node_list[0])[0][0]
        end_node = np.where(self.node_index == node_list[-1])[0][0]

        red_graph = ReducedFVCOMdist(nodes_sel, self.triangle, self.elem_sides)
        _, red_node_list = red_graph.shortest_path(start_node, end_node)

        return np.asarray(self.node_index[np.asarray(red_node_list)])<|MERGE_RESOLUTION|>--- conflicted
+++ resolved
@@ -1396,13 +1396,8 @@
         # Make a dummy first dimension since we need it for the RegularGridInterpolator but don't actually
         # interpolated along it.
         c_data = np.arange(amp_data.shape[0])
-<<<<<<< HEAD
         amplitude_interp = RegularGridInterpolator((c_data, harmonics_lon, harmonics_lat), amp_data, method=interp_method, fill_value=None)
         phase_interp = RegularGridInterpolator((c_data, harmonics_lon, harmonics_lat), phase_data, method=interp_method, fill_value=None)
-=======
-        amplitude_interp = RegularGridInterpolator((c_data, harmonics_lon, harmonics_lat), amp_data, method='linear', fill_value=None)
-        phase_interp = RegularGridInterpolator((c_data, harmonics_lon, harmonics_lat), phase_data, method='linear', fill_value=None)
->>>>>>> 7a9719e2
 
         # Fix our input position longitudes to be in the 0-360 range to match the harmonics data range,
         # if necessary.
