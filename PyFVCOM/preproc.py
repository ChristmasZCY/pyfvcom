"""
Tools to prepare data for an FVCOM run.

A very gradual port of the most used functions from the MATLAB toolbox:
    https://github.com/pwcazenave/fvcom-toolbox/tree/master/fvcom_prepro/

Author(s):

Mike Bedington (Plymouth Marine Laboratory)
Pierre Cazenave (Plymouth Marine Laboratory)

"""

import copy
import inspect
import multiprocessing
from datetime import datetime
from functools import partial
from pathlib import Path
from warnings import warn

import numpy as np
import scipy.optimize
from PyFVCOM.coordinate import utm_from_lonlat, lonlat_from_utm
from PyFVCOM.grid import Domain, grid_metrics, read_fvcom_obc, nodes2elems
from PyFVCOM.grid import OpenBoundary, find_connected_elements
from PyFVCOM.grid import find_bad_node, element_side_lengths, reduce_triangulation
from PyFVCOM.grid import write_fvcom_mesh, connectivity, haversine_distance
from PyFVCOM.read import FileReader, _TimeReader
from PyFVCOM.utilities.general import flatten_list, PassiveStore
from PyFVCOM.utilities.time import date_range
from dateutil.relativedelta import relativedelta
from netCDF4 import Dataset, date2num, num2date, stringtochar
from scipy.interpolate import RegularGridInterpolator


class Model(Domain):
    """
    Everything related to making a new model run.

    Methods are, in loosely logical order:

    Create inputs:
        estimate_time_step
        add_open_boundaries
        add_obc_types
        add_grid_metrics
        add_bed_roughness
        add_sigma_coordinates
        sigma_generalized
        sigma_geometric
        sigma_tanh
        hybrid_sigma_coordinate
        load_elevtide
        add_rivers
        read_nemo_rivers
        read_ea_river_temperature_climatology
        check_rivers
        add_groundwater
        add_probes
        add_stations
        add_nests
        add_nests_harmonics
        add_nests_regular
        avg_nest_force_vel
        load_nested_forcing
        subset_existing_nest
        read_regular
        interp_sst_assimilation
        interp_ady

    Write to file:
        write_grid
        write_obc
        write_coriolis
        write_bed_roughness
        write_sigma
        write_sponge
        write_tides
        write_tsobc
        write_river_forcing
        write_river_namelist
        write_groundwater
        write_probes
        write_stations
        write_nested_forcing
        write_sstgrd
        write_adygrd

    A brief example of how to use this is in the examples directory (pyfvcom_preprocessing_example.py or
    pyfvcom_preprocessing_example.ipynb).

    """

    # There should be more use of objects here. For example, each open boundary should be a Boundary object which has
    # methods for interpolating data onto it (tides, temperature, salinity, ERSEM variables etc.). The coastline
    # could be an object which has methods related to rivers and checking depths. Likewise, the model grid object
    # could contain methods for interpolating SST, creating restart files etc.

    # TODO:
    #  - Open boundaries end up held in Model.open_boundaries and Model.grid.open_boundaries which seems wrong.
    #  - Make a method to create a subdomain input file for namelist outputs over different spatial domains
    #  (NC{,AV}_SUBDOMAIN_FILES in the NML_NETCDF{,_AV} namelist section).

    def __init__(self, start, end, *args, **kwargs):
        """
        Initialise an FVCOM model configuration object with a given start and end date.

        Parameters
        ----------
        start : datetime.datetime
            The start of the model run.
        end : datetime.datetime
            The end of the model run (inclusive).
        grid : str, pathlib.Path
            The model grid to read.
        native_coordinates : str
            Defined the coordinate system used in the grid ('spherical' or 'cartesian'). Defaults to `spherical'.
        zone : str, optional
            If `native_coordinates' is 'cartesian', give the UTM zone as a string, formatted as, for example,
            '30N'. Ignored if `native_coordinates' is 'spherical'.
        sampling : float, optional
            The sampling interval for the time series data generated for this model run. If omitted, defaults to hourly.
        noisy : bool, optional
            Set to True to enable verbose output. Defaults to False.
        debug : bool, optional
            Set to True to enable debugging output. Defaults to False.

        Most data are stored in objects within this object:

        self.time : time related data (e.g. Modified Julian Days).
        self.sigma : vertical grid discretisation.
        self.sst : sea surface temperature data assimilation data.
        self.nest : data pertaining to the nested forcing.
        self.stations : information on any defined stations.
        self.probes : information on any defined stations.
        self.ady : information on the light absorption for use in ERSEM.
        self.regular : regularly gridded model information used for interpolation to the boundaries.
        self.groundwater : configuration information for the groundwater module in FVCOM.

        """

        sampling = 1
        if 'sampling' in kwargs:
            sampling = kwargs['sampling']
            kwargs.pop('sampling')

        # Inherit everything from PyFVCOM.grid.Domain, but extend it for our purposes. This doesn't work with Python 2.
        super().__init__(*args, **kwargs)

        self.noisy = False
        self._debug = False
        if 'noisy' in kwargs:
            self.noisy = kwargs['noisy']

        # Initialise things so we can add attributes to them later.
        self.time = PassiveStore()
        self.sigma = PassiveStore()
        self.sst = PassiveStore()
        self.nest = PassiveStore()
        self.stations = PassiveStore()
        self.probes = PassiveStore()
        self.ady = PassiveStore()
        self.regular = None
        self.groundwater = PassiveStore()

        # Make some potentially useful time representations.
        self.start = start
        self.end = end
        self.sampling = sampling
        self._add_time()

        # Initialise the open boundary objects from the nodes we've read in from the grid (if any).
        self._initialise_open_boundaries_on_nodes()

        # Initialise the river structure.
        self._prep_rivers()

        # Add the coastline to the grid object for use later on.
        *_, bnd = connectivity(np.array((self.grid.lon, self.grid.lat)).T, self.grid.triangles)
        self.grid.coastline = np.argwhere(bnd)
        # Remove the open boundaries, if we have them.
        if self.grid.open_boundary_nodes:
            land_only = np.isin(np.squeeze(np.argwhere(bnd)), flatten_list(self.grid.open_boundary_nodes), invert=True)
            self.grid.coastline = np.squeeze(self.grid.coastline[land_only])

    def _prep_rivers(self):
        """ Create a few object and attributes which are useful for the river data. """
        self.river = PassiveStore()
        self.dims.river = 0  # assume no rivers.

        self.river.history = ''
        self.river.info = ''
        self.river.source = ''

    def _add_time(self):
        """
        Add time variables we might need for the various bits of processing.

        """

        self.time.datetime = date_range(self.start, self.end, inc=self.sampling)
        self.time.time = date2num(getattr(self.time, 'datetime'), units='days since 1858-11-17 00:00:00')
        self.time.Itime = np.floor(getattr(self.time, 'time'))  # integer Modified Julian Days
        self.time.Itime2 = (getattr(self.time, 'time') - getattr(self.time, 'Itime')) * 24 * 60 * 60 * 1000  # milliseconds since midnight
        self.time.Times = [t.strftime('%Y-%m-%dT%H:%M:%S.%f') for t in getattr(self.time, 'datetime')]

    def _initialise_open_boundaries_on_nodes(self):
        """ Add the relevant node-based grid information for any open boundaries we've got. """

        self.open_boundaries = []
        self.dims.open_boundary_nodes = 0  # assume no open boundary nodes
        if self.grid.open_boundary_nodes:
            for nodes in self.grid.open_boundary_nodes:
                self.open_boundaries.append(OpenBoundary(nodes))
                # Update the dimensions.
                self.dims.open_boundary_nodes += len(nodes)
                # Add the positions of the relevant bits of information.
                for attribute in ('lon', 'lat', 'x', 'y', 'h'):
                    try:
                        setattr(self.open_boundaries[-1].grid, attribute, getattr(self.grid, attribute)[nodes, ...])
                    except AttributeError:
                        pass
                # Add all the time data.
                setattr(self.open_boundaries[-1].time, 'start', self.start)
                setattr(self.open_boundaries[-1].time, 'end', self.end)

    def _update_open_boundaries(self):
        """
        Call this when we've done something which affects the open boundary objects and we need to update their
        properties.

        For example, this updates sigma information if we've added the sigma distribution to the Model object.

        """

        # Add the sigma data to any open boundaries we've got loaded.
        for boundary in self.open_boundaries:
            for attribute in self.sigma:
                try:
                    # Ignore element-based data for now.
                    if 'center' not in attribute:
                        setattr(boundary.sigma, attribute, getattr(self.sigma, attribute)[boundary.nodes, ...])
                except (IndexError, TypeError):
                    setattr(boundary.sigma, attribute, getattr(self.sigma, attribute))
                except AttributeError:
                    pass

    def estimate_time_step(self, maximum_speed, maximum_elevation):
        """
        Estimate the time step for the current grid based on the given anticipated maximum speed and surface elevation.

        Parameters
        ----------
        maximum_speed : float
            The anticipated maximum speed.
        maximum_elevation : float
            The anticipated maximum surface elevation.

        """

        gravity = 9.81

        # Calculate the length of each side in the elements in the grid and the propagation of a gravity wave across
        # those distances to figure out what the time step should be.

        # *lick index finger and stick in the air now*
        lengths = element_side_lengths(self.grid.triangles, self.grid.x, self.grid.y)
        depths = np.max(self.grid.h[self.grid.triangles] + maximum_elevation, axis=1)
        timesteps = (lengths.T / (np.sqrt(gravity * depths) + maximum_speed)).T

        self.time_step = np.nanmin(timesteps)

        if self._noisy:
            print(f'Estimated time step {self.time_step} seconds.')

    def write_grid(self, grid_file, depth_file=None):
        """
        Write out the unstructured grid data to file.

        grid_file : str, pathlib.Path
            Name of the file to which to write the grid.
        depth_file : str, pathlib.Path, optional
            If given, also write out the bathymetry file.

        """
        grid_file = str(grid_file)
        if depth_file is not None:
            depth_file = str(depth_file)

        nodes = np.arange(self.dims.node) + 1
        if self.grid.native_coordinates.lower() == 'spherical':
            x, y = self.grid.lon, self.grid.lat
        else:
            x, y = self.grid.x, self.grid.y

        # Check for the distribution of depths. Since FVCOM is positive down and some grids are specified as negative
        # down, do a sanity check here. If we've got more negatives than positive depths, then flip the sign (and
        # warn we're doing that), otherwise, go as is.
        negative_total = sum(self.grid.h < 0)
        positive_total = sum(self.grid.h > 0)
        depth = self.grid.h
        if negative_total > positive_total:
            depth = -depth
            warn('Flipping depths to be positive down since we have been supplied with mostly negative depths.')

        write_fvcom_mesh(self.grid.triangles, nodes, x, y, depth, grid_file, extra_depth=depth_file)

    def write_coriolis(self, coriolis_file):
        """
        Write an FVCOM-formatted Coriolis file.

        Parameters
        ----------
        coriolis_file : str, pathlib.Path
            Name of the file to which to write the coriolis data.

        """

        if isinstance(coriolis_file, str):
            coriolis_file = Path(coriolis_file)

        with coriolis_file.open('w') as f:
            if self.grid.native_coordinates.lower() == 'spherical':
                x, y = self.grid.lon, self.grid.lat
            else:
                x, y = self.grid.x, self.grid.y

            f.write('Node Number = {:d}\n'.format(self.dims.node))
            for line in zip(x, y, self.grid.lat):
                f.write('{:.6f} {:.6f} {:.6f}\n'.format(*line))

    def add_bed_roughness(self, roughness):
        """
        Add a uniform or spatially varying bed roughness to the model.

        Parameters
        ----------
        roughness : float, np.ndarray
            The bed roughness (in metres).

        """

        setattr(self.grid, 'roughness', roughness)

    def write_bed_roughness(self, roughness_file, ncopts={'zlib': True, 'complevel': 7}, **kwargs):
        """
        Write the bed roughness to netCDF.

        Parameters
        ----------
        roughness_file:
            File to which to write bed roughness data.
        ncopts : dict, optional
            Dictionary of options to use when creating the netCDF variables. Defaults to compression on.

        Remaining arguments are passed to WriteForcing.

        """
        globals = {'title': 'bottom roughness',
                   'history': 'File created using {} from PyFVCOM'.format(inspect.stack()[0][3])}
        dims = {'nele': self.dims.nele}

        with WriteForcing(str(roughness_file), dims, global_attributes=globals, clobber=True, format='NETCDF4', **kwargs) as z0:
            # Add the variables.
            atts = {'long_name': 'bottom roughness', 'units': 'm', 'type': 'data'}
            z0.add_variable('z0b', self.grid.roughness, ['nele'], attributes=atts, ncopts=ncopts)
            # Pretty sure this variable isn't necessary for an ordinary physics run. At least, we've never written it
            #  to file to date.
            atts = {'long_name': 'bottom roughness minimum', 'units': 'None', 'type': 'data'}
            z0.add_variable('cbcmin', None, ['nele'], attributes=atts, ncopts=ncopts)

    def interp_sst_assimilation(self, sst_dir, offset=0, serial=False, pool_size=None, noisy=False):
        """
        Interpolate SST data from remote sensing data onto the supplied model
        grid.

        Parameters
        ----------
        sst_dir : str, pathlib.Path
            Path to directory containing the SST data. Assumes there are directories per year within this directory.
        offset : int, optional
            Number of days by which to offset the time period in the time series. Defaults to zero.
        serial : bool, optional
            Run in serial rather than parallel. Defaults to parallel.
        pool_size : int, optional
            Specify number of processes for parallel run. By default it uses all available.
        noisy : bool, optional
            Set to True to enable some sort of progress output. Defaults to False.

        Returns
        -------
        Adds a new `sst' object with:
        sst : np.ndarray
            Interpolated SST time series for the supplied domain.
        time : np.ndarray
            List of python datetimes for the corresponding SST data.

        Example
        -------
        >>> from PyFVCOM.preproc import Model
        >>> sst_dir = '/home/mbe/Data/SST_data/2006/'
        >>> model = Model('/home/mbe/Models/FVCOM/tamar/tamar_v2_grd.dat',
        >>>     native_coordinates='cartesian', zone='30N')
        >>> model.interp_sst_assimilation(sst_dir, 2006, pool_size=20)
        >>> # Save to netCDF
        >>> model.write_sstgrd('casename_sstgrd.nc')

        Notes
        -----
        - Based on https://github.com/pwcazenave/fvcom-toolbox/tree/master/fvcom_prepro/interp_sst_assimilation.m.

        """

        if isinstance(sst_dir, str):
            sst_dir = Path(sst_dir)

        # Make daily data.
        dates = date_range(self.start - relativedelta(days=offset), self.end + relativedelta(days=offset))

        sst_files = []
        for date in dates:
            sst_base = sst_dir / Path(str(date.year))
            sst_files += list(sst_base.glob('*{}*.nc'.format(date.strftime('%Y%m%d'))))

        if noisy:
            print('To do:\n{}'.format('|' * len(sst_files)), flush=True)

        # Read SST data files and interpolate each to the FVCOM mesh
        lonlat = np.array((self.grid.lon, self.grid.lat))

        if serial:
            results = []
            for sst_file in sst_files:
                results.append(self._inter_sst_worker(lonlat, sst_file, noisy))
        else:
            if not pool_size:
                pool = multiprocessing.Pool()
            else:
                pool = multiprocessing.Pool(pool_size)
            part_func = partial(self._inter_sst_worker, lonlat, noisy=noisy)
            results = pool.map(part_func, sst_files)
            pool.close()

        # Sort data and prepare date lists
        dates = np.empty(len(results)).astype(datetime)
        sst = np.empty((len(results), self.dims.node))
        for i, result in enumerate(results):
            # Force the data to be at midday instead of whatever's in the input netCDFs. This is because FVCOM seems
            # to want times at midday.
            dates[i] = datetime(*[getattr(result[0][0], i) for i in ('year', 'month', 'day')], 12)
            sst[i, :] = result[1]

        # Sort by time.
        idx = np.argsort(dates)
        dates = dates[idx]
        sst = sst[idx, :]

        # Store everything in an object.
        self.sst.sst = sst
        self.sst.time = dates

    @staticmethod
    def _inter_sst_worker(fvcom_lonlat, sst_file, noisy=False, var_name='analysed_sst', var_offset=-273.15):
        """ Multiprocessing worker function for the SST interpolation. """
        if noisy:
            print('.', end='', flush=True)

        with Dataset(sst_file, 'r') as sst_file_nc:
            sst_eo = np.squeeze(sst_file_nc.variables[var_name][:]) + var_offset  # Kelvin to Celsius
            mask = sst_file_nc.variables['mask']
            if len(sst_eo.shape) ==3 and len(mask) ==2:
                sst_eo[np.tile(mask[:][np.newaxis, :], (sst_eo.shape[0], 1, 1)) == 1] = np.nan
            else:
                sst_eo[mask == 1] = np.nan
            sst_lon = sst_file_nc.variables['lon'][:]
            sst_lat = sst_file_nc.variables['lat'][:]
            time_out_dt = num2date(sst_file_nc.variables['time'][:], units=sst_file_nc.variables['time'].units)

        ft = RegularGridInterpolator((sst_lon, sst_lat), sst_eo.T, method='linear', fill_value=None)
        interp_sst = ft(fvcom_lonlat.T)

        return time_out_dt, interp_sst

    def write_sstgrd(self, output_file, ncopts={'zlib': True, 'complevel': 7}, **kwargs):
        """
        Generate a sea surface temperature data assimilation file for the given FVCOM domain from the self.sst data.

        Parameters
        ----------
        output_file : str, pathlib.Path
            File to which to write SST data.
        ncopts : dict
            Dictionary of options to use when creating the netCDF variables. Defaults to compression on.

        Remaining arguments are passed to WriteForcing.

        """

        globals = {'year': str(np.argmax(np.bincount([i.year for i in self.sst.time]))),  # gets the most common year value
                   'title': 'FVCOM SST 1km merged product File',
                   'institution': 'Plymouth Marine Laboratory',
                   'source': 'FVCOM grid (unstructured) surface forcing',
                   'history': 'File created using {} from PyFVCOM'.format(inspect.stack()[0][3]),
                   'references': 'http://fvcom.smast.umassd.edu, http://codfish.smast.umassd.edu, http://pml.ac.uk/modelling',
                   'Conventions': 'CF-1.0',
                   'CoordinateProjection': 'init=WGS84'}
        dims = {'nele': self.dims.nele, 'node': self.dims.node, 'time': 0, 'DateStrLen': 26, 'three': 3}

        with WriteForcing(str(output_file), dims, global_attributes=globals, clobber=True, format='NETCDF4', **kwargs) as sstgrd:
            # Add the variables.
            atts = {'long_name': 'nodel longitude', 'units': 'degrees_east'}
            sstgrd.add_variable('lon', self.grid.lon, ['node'], attributes=atts, ncopts=ncopts)
            atts = {'long_name': 'nodel latitude', 'units': 'degrees_north'}
            sstgrd.add_variable('lat', self.grid.lat, ['node'], attributes=atts, ncopts=ncopts)
            sstgrd.write_fvcom_time(self.sst.time)
            atts = {'long_name': 'sea surface Temperature',
                    'units': 'Celsius Degree',
                    'grid': 'fvcom_grid',
                    'type': 'data'}
            sstgrd.add_variable('sst', self.sst.sst, ['time', 'node'], attributes=atts, ncopts=ncopts)

    def interp_ady(self, ady_dir, serial=False, pool_size=None, noisy=False):

        """
        Interpolate geblstoff absorption from climatology on AMM grid to FVCOM grid

        Parameters
        ----------
        sst_dir : str, pathlib.Path
            Path to directory containing the absorption data. Assumes there are directories per year within this directory.
        serial : bool, optional
            Run in serial rather than parallel. Defaults to parallel.
        pool_size : int, optional
            Specify number of processes for parallel run. By default it uses all available.
        noisy : bool, optional
            Set to True to enable some sort of progress output. Defaults to False.

        Returns
        -------
        Adds a new `ady' object with:
        ady : np.ndarray
            Interpolated absorption time series for the supplied domain.
        time : np.ndarray
            List of python datetimes for the corresponding SST data.

        Example
        -------
        >>> from PyFVCOM.preproc import Model
        >>> ady_dir = '/home/mbe/Code/fvcom-projects/locate/python/ady_preproc/Data/yr_data/'
        >>> model = Model('/home/mbe/Models/FVCOM/tamar/tamar_v2_grd.dat',
        >>>     native_coordinates='cartesian', zone='30N')
        >>> model.interp_ady(ady_dir, 2006, pool_size=20)
        >>> # Save to netCDF
        >>> model.write_adygrd('casename_adygrd.nc')

        Notes
        -----
        TODO: Combine interpolation routines (sst, ady, etc) to make more efficient

        """

        if isinstance(ady_dir, str):
            ady_dir = Path(ady_dir)

        ady_files = list(ady_dir.glob('*.nc'))

        if noisy:
            print('To do:\n{}'.format('|' * len(ady_files)), flush=True)

        # Read ADY data files and interpolate each to the FVCOM mesh
        lonlat = np.array((self.grid.lon, self.grid.lat))

        if serial:
            results = []
            for ady_file in ady_files:
                results.append(self._inter_sst_worker(lonlat, ady_file, noisy, var_name='gelbstoff_absorption_satellite', var_offset=0))
        else:
            if not pool_size:
                pool = multiprocessing.Pool()
            else:
                pool = multiprocessing.Pool(pool_size)
            part_func = partial(self._inter_sst_worker, lonlat, noisy=noisy, var_name='gelbstoff_absorption_satellite', var_offset=0)
            results = pool.map(part_func, ady_files)
            pool.close()

        # Sort data and prepare date lists
        dates = []
        ady = []

        for this_result in results:
            dates.append(this_result[0])
            ady.append(this_result[1])

        ady = np.vstack(ady).T
        # FVCOM wants times at midday whilst the data are at midnight
        dates = np.asarray([this_date + relativedelta(hours=12) for sublist in dates for this_date in sublist])

        # Sort by time.
        idx = np.argsort(dates)
        dates = dates[idx]
        ady = ady[idx, :]

        # Store everything in an object.
        self.ady.ady = ady
        self.ady.time = dates

    def write_adygrd(self, output_file, ncopts={'zlib': True, 'complevel': 7}, **kwargs):
        """
        Generate a gelbstoff absorption file for the given FVCOM domain from the self.ady data.

        Parameters
        ----------
        output_file : str, pathlib.Path
            File to which to write  data.
        ncopts : dict
            Dictionary of options to use when creating the netCDF variables. Defaults to compression on.

        Remaining arguments are passed to WriteForcing.
        """
        globals = {'year': str(np.argmax(np.bincount([i.year for i in self.ady.time]))),  # gets the most common year value
                   'title': 'FVCOM Satellite derived Gelbstoff climatology product File',
                   'institution': 'Plymouth Marine Laboratory',
                   'source': 'FVCOM grid (unstructured) surface forcing',
                   'history': 'File created using {} from PyFVCOM'.format(inspect.stack()[0][3]),
                   'references': 'http://fvcom.smast.umassd.edu, http://codfish.smast.umassd.edu, http://pml.ac.uk/modelling',
                   'Conventions': 'CF-1.0',
                   'CoordinateProjection': 'init=WGS84'}
        dims = {'nele': self.dims.nele, 'node': self.dims.node, 'time': 0, 'DateStrLen': 26, 'three': 3}

        with WriteForcing(str(output_file), dims, global_attributes=globals, clobber=True, format='NETCDF4', **kwargs) as sstgrd:
           # Add the variables.
            atts = {'long_name': 'nodel longitude', 'units': 'degrees_east'}
            sstgrd.add_variable('lon', self.grid.lon, ['node'], attributes=atts, ncopts=ncopts)
            atts = {'long_name': 'nodel latitude', 'units': 'degrees_north'}
            sstgrd.add_variable('lat', self.grid.lat, ['node'], attributes=atts, ncopts=ncopts)
            sstgrd.write_fvcom_time(self.ady.time)
            atts = {'long_name': 'gelbstoff_absorption_satellite',
                    'units': '1/m',
                    'grid': 'fvcom_grid',
                    'type': 'data'}
            sstgrd.add_variable('Kd_ady', self.ady.ady, ['time', 'node'], attributes=atts, ncopts=ncopts)

    def add_sigma_coordinates(self, sigma_file, noisy=False):
        """
        Read in a sigma coordinates file and apply to the grid object.

        Parameters
        ----------
        sigma_file : str, pathlib.Path
            FVCOM sigma coordinates .dat file.

        Notes
        -----
        This is more or less a direct python translation of the original MATLAB fvcom-toolbox function read_sigma.m

        """

        sigma_file = str(sigma_file)

        # Make an object to store the sigma data.
        self.sigma = PassiveStore()

        with open(sigma_file, 'r') as f:
            lines = f.readlines()
            for line in lines:
                line = line.strip()
                option, value = line.split('=')
                option = option.strip().lower()
                value = value.strip()

                # Grab the various bits we need.
                if option == 'number of sigma levels':
                    nlev = int(value)
                elif option == 'sigma coordinate type':
                    sigtype = value
                elif option == 'sigma power':
                    sigpow = float(value)
                elif option == 'du':
                    du = float(value)
                elif option == 'dl':
                    dl = float(value)
                elif option == 'min constant depth':
                    min_constant_depth = float(value)
                elif option == 'ku':
                    ku = int(value)
                elif option == 'kl':
                    kl = int(value)
                elif option == 'zku':
                    s = [float(i) for i in value.split()]
                    zku = np.zeros(ku)
                    for i in range(ku):
                        zku[i] = s[i]
                elif option == 'zkl':
                    s = [float(i) for i in value.split()]
                    zkl = np.zeros(kl)
                    for i in range(kl):
                        zkl[i] = s[i]

        # Calculate the sigma level distributions at each grid node.
        if sigtype.lower() == 'generalized':
            # Do some checks if we've got uniform or generalised coordinates to make sure the input is correct.
            if len(zku) != ku:
                raise ValueError('Number of zku values does not match the number specified in ku')
            if len(zkl) != kl:
                raise ValueError('Number of zkl values does not match the number specified in kl')
            sigma_levels = np.empty((self.dims.node, nlev)) * np.nan
            for i in range(self.dims.node):
                sigma_levels[i, :] = self.sigma_generalized(nlev, dl, du, self.grid.h[i], min_constant_depth)
        elif sigtype.lower() == 'uniform':
            sigma_levels = np.repeat(self.sigma_geometric(nlev, 1), self.dims.node).reshape(self.dims.node, -1)
        elif sigtype.lower() == 'geometric':
            sigma_levels = np.repeat(self.sigma_geometric(nlev, sigpow), self.dims.node).reshape(self.dims.node, -1)
        elif sigtype.lower() == 'tanh':
            sigma_levels = np.repeat(self.sigma_tanh(nlev, dl, du), self.dims.node).reshape(self.dims.node, -1)
        else:
            raise ValueError('Unrecognised sigtype {} (is it supported?)'.format(sigtype))

        # Create a sigma layer variable (i.e. midpoint in the sigma levels).
        sigma_layers = sigma_levels[:, 0:-1] + (np.diff(sigma_levels, axis=1) / 2)

        self.sigma.type = sigtype
        self.sigma.layers = sigma_layers
        self.sigma.levels = sigma_levels
        self.sigma.layers_center = nodes2elems(self.sigma.layers.T, self.grid.triangles).T
        self.sigma.levels_center = nodes2elems(self.sigma.levels.T, self.grid.triangles).T

        if sigtype.lower() == 'geometric':
            self.sigma.power = sigpow

        if sigtype.lower() == 'generalized':
            self.sigma.upper_layer_depth = du
            self.sigma.lower_layer_depth = dl
            # Has to be indexable as we assume transition_depth is in Model.write_sigma. We do so because if we're
            # generating the transition depth, it'll be an array and we only want the value of the array rather than
            # its entirety as a string.
            self.sigma.transition_depth = [min_constant_depth]
            self.sigma.total_upper_layers = ku
            self.sigma.total_lower_layers = kl
            self.sigma.upper_layer_thickness = zku
            self.sigma.lower_layer_thickness = zkl

        # Make some depth-resolved sigma distributions.
        self.sigma.layers_z = self.grid.h[:, np.newaxis] * self.sigma.layers
        self.sigma.layers_center_z = self.grid.h_center[:, np.newaxis] * self.sigma.layers_center
        self.sigma.levels_z = self.grid.h [:, np.newaxis] * self.sigma.levels
        self.sigma.levels_center_z = self.grid.h_center[:, np.newaxis] * self.sigma.levels_center

        # Make some dimensions
        self.dims.levels = nlev
        self.dims.layers = self.dims.levels - 1

        # Print the sigma file configuration we've parsed.
        if noisy:
            # Should be present in all sigma files.
            print('nlev\t{:d}\n'.format(nlev))
            print('sigtype\t%s\n'.format(sigtype))

            # Only present in geometric sigma files.
            if sigtype == 'GEOMETRIC':
                print('sigpow\t{:d}\n'.format(sigpow))

            # Only in the generalised or uniform sigma files.
            if sigtype == 'GENERALIZED':
                print('du\t{:d}\n'.format(du))
                print('dl\t{:d}\n'.format(dl))
                print('min_constant_depth\t%f\n'.format(min_constant_depth))
                print('ku\t{:d}\n'.format(ku))
                print('kl\t{:d}\n'.format(kl))
                print('zku\t{:d}\n'.format(zku))
                print('zkl\t{:d}\n'.format(zkl))

        # Update the open boundaries.
        self._update_open_boundaries()

    def sigma_generalized(self, levels, dl, du, h, hmin):
        """
        Generate a generalised sigma coordinate distribution.

        Parameters
        ----------
        levels : int
            Number of sigma levels.
        dl : float
            The lower depth boundary from the bottom, down to which the layers are uniform thickness.
        du : float
            The upper depth boundary from the surface, up to which the layers are uniform thickness.
        h : float
            Water depth (positive down).
        hmin : float
            Minimum water depth (positive down).

        Returns
        -------
        dist : np.ndarray
            Generalised vertical sigma coordinate distribution.

        """

        # Make sure we have positive down depths by nuking negatives.
        h = np.abs(h)
        hmin = np.abs(hmin)

        if h > hmin:
            # Hyperbolic tangent for deep areas
            dist = self.sigma_tanh(levels, dl, du)
        else:
            # Uniform for shallow areas
            dist = self.sigma_geometric(levels, 1)

        return dist

    @staticmethod
    def sigma_geometric(levels, p_sigma):
        """
        Generate a geometric sigma coordinate distribution.

        Parameters
        ----------
        levels : int
            Number of sigma levels.
        p_sigma : float
            Power value. 1 for uniform sigma layers, 2 for parabolic function. See page 308-309 in the FVCOM manual
            for examples.

        Returns
        -------
        dist : np.ndarray
            Geometric vertical sigma coordinate distribution.

        """

        dist = np.empty(levels) * np.nan

        if p_sigma == 1:
            for k in range(1, levels + 1):
                dist[k -1] = -((k - 1) / (levels - 1))**p_sigma
        else:
            split = int(np.floor((levels + 1) / 2))
            for k in range(split):
                dist[k] = -(k / ((levels + 1) / 2 - 1))**p_sigma / 2
            # Mirror the first half to make the second half of the parabola. We need to offset by one if we've got an
            # odd number of levels.
            if levels % 2 == 0:
                dist[split:] = -(1 - -dist[:split])[::-1]
            else:
                dist[split:] = -(1 - -dist[:split - 1])[::-1]

        return dist

    @staticmethod
    def sigma_tanh(levels, dl, du):
        """
        Generate a hyperbolic tangent vertical sigma coordinate distribution.

        Parameters
        ----------
        levels : int
            Number of sigma levels (layers + 1)
        dl : float
            The lower depth boundary from the bottom down to which the coordinates are parallel with uniform thickness.
        du : float
            The upper depth boundary from the surface up to which the coordinates are parallel with uniform thickness.

        Returns
        -------
        dist : np.ndarray
            Hyperbolic tangent vertical sigma coordinate distribution.

        """

        kbm1 = levels - 1

        dist = np.zeros(levels)

        # Loop has to go to kbm1 + 1 (or levels) since python ranges stop before the end point.
        for k in range(1, levels):
            x1 = dl + du
            x1 = x1 * (kbm1 - k) / (kbm1)
            x1 = x1 - dl
            x1 = np.tanh(x1)
            x2 = np.tanh(dl)
            x3 = x2 + np.tanh(du)
            # k'th position starts from 1 which is right because we want the initial value to be zero for sigma levels.
            dist[k] = (x1 + x2) / x3 - 1

        return dist

    def hybrid_sigma_coordinate(self, levels, transition_depth, upper_layer_depth, lower_layer_depth,
                                total_upper_layers, total_lower_layers, noisy=False):
        """
        Create a hybrid vertical coordinate system.

        Parameters
        ----------
        levels : int
            Number of vertical levels.
        transition_depth : float
            Transition depth of the hybrid coordinates
        upper_layer_depth : float
            Upper water boundary thickness (metres)
        lower_layer_depth : float
            Lower water boundary thickness (metres)
        total_upper_layers : int
            Number of layers in the DU water column
        total_lower_layers : int
            Number of layers in the DL water column

        Populates
        ---------
        self.dims.layers : int
            Number of sigma layers.
        self.dims.levels : int
            Number of sigma levels.
        self.sigma.levels : np.ndarray
            Sigma levels at the nodes
        self.sigma.layers : np.ndarray
            Sigma layers at the nodes
        self.sigma.levels_z : np.ndarray
            Water depth levels at the nodes
        self.sigma.layers_z : np.ndarray
            Water depth layers at the nodes
        self.sigma.levels_center : np.ndarray
            Sigma levels at the elements
        self.sigma.layers_center : np.ndarray
            Sigma layers at the elements
        self.sigma.levels_z_center : np.ndarray
            Water depth levels at the elements
        self.sigma.layers_z_center : np.ndarray
            Water depth layers at the elements

        """

        # Make an object to store the sigma data.
        self.sigma = PassiveStore()

        self.dims.levels = levels
        self.dims.layers = self.dims.levels - 1

        # Optimise the transition depth to minimise the error between the uniform region and the hybrid region.
        if noisy:
            print('Optimising the hybrid coordinates... ')
        upper_layer_thickness = np.repeat(upper_layer_depth / total_upper_layers, total_upper_layers)
        lower_layer_thickness = np.repeat(lower_layer_depth / total_lower_layers, total_lower_layers)
        optimisation_settings = {'maxfun': 5000, 'maxiter': 5000, 'ftol': 10e-5, 'xtol': 1e-7}
        fparams = lambda depth_guess: self.__hybrid_coordinate_hmin(depth_guess, self.dims.levels,
                                                                    upper_layer_depth, lower_layer_depth,
                                                                    total_upper_layers, total_lower_layers,
                                                                    upper_layer_thickness, lower_layer_thickness)
        optimised_depth = scipy.optimize.fmin(func=fparams, x0=transition_depth, disp=False, **optimisation_settings)
        min_error = transition_depth - optimised_depth  # this isn't right
        self.sigma.transition_depth = optimised_depth

        if noisy:
            print('Hmin found {} with a maximum error in vertical distribution of {} metres\n'.format(optimised_depth,
                                                                                                      min_error))

        # Calculate the sigma level distributions at each grid node.
        sigma_levels = np.empty((self.dims.node, self.dims.levels)) * np.nan
        for i in range(self.dims.node):
            sigma_levels[i, :] = self.sigma_generalized(levels, lower_layer_depth, upper_layer_depth,
                                                        self.grid.h[i], optimised_depth)

        # Create a sigma layer variable (i.e. midpoint in the sigma levels).
        sigma_layers = sigma_levels[:, 0:-1] + (np.diff(sigma_levels, axis=1) / 2)

        # Add to the grid object.
        self.sigma.type = 'GENERALIZED'  # hybrid is a special case of generalised vertical coordinates
        self.sigma.upper_layer_depth = upper_layer_depth
        self.sigma.lower_layer_depth = lower_layer_depth
        self.sigma.total_upper_layers = total_upper_layers
        self.sigma.total_lower_layers = total_lower_layers
        self.sigma.upper_layer_thickness = upper_layer_thickness
        self.sigma.lower_layer_thickness = lower_layer_thickness
        self.sigma.layers = sigma_layers
        self.sigma.levels = sigma_levels
        # Transpose on the way in and out so the slicing within nodes2elems works properly.
        self.sigma.layers_center = nodes2elems(self.sigma.layers.T, self.grid.triangles).T
        self.sigma.levels_center = nodes2elems(self.sigma.levels.T, self.grid.triangles).T

        # Make some depth-resolved sigma distributions.
        self.sigma.layers_z = self.grid.h[:, np.newaxis] * self.sigma.layers
        self.sigma.layers_center_z = self.grid.h_center[:, np.newaxis] * self.sigma.layers_center
        self.sigma.levels_z = self.grid.h [:, np.newaxis] * self.sigma.levels
        self.sigma.levels_center_z = self.grid.h_center[:, np.newaxis]  * self.sigma.levels_center

        # Update the open boundaries.
        self._update_open_boundaries()

    def __hybrid_coordinate_hmin(self, h, levels, du, dl, ku, kl, zku, zkl):
        """
        Helper function to find the relevant minimum depth.

        Parameters
        ----------
        h : float
            Transition depth of the hybrid coordinates?
        levels : int
            Number of vertical levels (layers + 1)
        du : float
            Upper water boundary thickness (metres)
        dl : float
            Lower water boundary thickness (metres)
        ku : int
            Layer number in the water column of DU
        kl : int
            Layer number in the water column of DL

        Returns
        -------
        zz : float
            Minimum water depth.

        """
        # This is essentially identical to self.sigma_tanh, so we should probably just use that instead.
        z0 = self.sigma_tanh(levels, du, dl)
        z2 = np.zeros(levels)

        # s-coordinates
        x1 = (h - du - dl)
        x2 = x1 / h
        dr = x2 / (levels - ku - kl - 1)

        for k in range(1, ku + 1):
            z2[k] = z2[k - 1] - (zku[k - 1] / h)

        for k in range(ku + 2, levels - kl):
            z2[k] = z2[k - 1] - dr

        kk = 0
        for k in range(levels - kl + 1, levels):
            kk += 1
            z2[k] = z2[k - 1] - (zkl[kk] / h)

        zz = np.max(h * z0 - h * z2)

        return zz

    def write_sigma(self, sigma_file):
        """
        Write the sigma distribution to file.

        Parameters
        ----------
        sigma_file : str, pathlib.Path
            Path to which to save sigma data.

        TODO:
         - Add support for writing all the sigma file formats.

        """

        if isinstance(sigma_file, str):
            sigma_file = Path(sigma_file)

        with sigma_file.open('w') as f:
            # All types of sigma distribution have the two following lines.
            f.write('NUMBER OF SIGMA LEVELS = {:d}\n'.format(self.dims.levels))
            f.write('SIGMA COORDINATE TYPE = {}\n'.format(self.sigma.type))
            if self.sigma.type.lower() == 'generalized':
                f.write('DU = {:4.1f}\n'.format(self.sigma.upper_layer_depth))
                f.write('DL = {:4.1f}\n'.format(self.sigma.lower_layer_depth))
                # Why do we go to all the trouble of finding the transition depth only to round it anyway?
                f.write('MIN CONSTANT DEPTH = {:10.1f}\n'.format(np.round(self.sigma.transition_depth[0])))  # don't like the [0]
                f.write('KU = {:d}\n'.format(self.sigma.total_upper_layers))
                f.write('KL = {:d}\n'.format(self.sigma.total_lower_layers))
                # Add the thicknesses with a loop.
                f.write('ZKU = ')
                for ii in self.sigma.upper_layer_thickness:
                    f.write('{:4.1f}'.format(ii))
                f.write('\n')
                f.write('ZKL = ')
                for ii in self.sigma.lower_layer_thickness:
                    f.write('{:4.1f}'.format(ii))
                f.write('\n')
            elif self.sigma.type.lower() == 'geometric':
                f.write('SIGMA POWER = {:.1f}\n'.format(self.sigma.power))

    def add_open_boundaries(self, obc_file, reload=False):
        """
        Add open boundaries from a given FVCOM-formatted open boundary file.

        Parameters
        ----------
        obc_file : str, pathlib.Path
            FVCOM open boundary specification file.
        reload : bool
            Set to True to overwrite any automatically or already loaded open boundary nodes. Defaults to False.

        """
        try:
            open_bds = np.asarray([np.any(this_bd) for this_bd in self.grid.open_boundary_nodes])
        except:
            open_bds = self.grid.open_boundary_nodes
        if np.any(open_bds) and np.any(self.grid.types) and reload:
            # We've already got some, so warn and return.
            warn('Open boundary nodes already loaded and reload set to False.')
            return
        else:
            self.grid.open_boundary_nodes, self.grid.types, _ = read_fvcom_obc(str(obc_file))

    def write_sponge(self, sponge_file):
        """
        Write out the sponge data to an FVCOM-formatted ASCII file.

        Parameters
        ----------
        sponge_file : str, pathlib.Path
            Path to the file to create.

        """

        if isinstance(sponge_file, str):
            sponge_file = Path(sponge_file)

        # Work through all the open boundary objects collecting all the information we need and then dump that to file.
        radius = []
        coefficient = []
        nodes = []
        for boundary in self.open_boundaries:
            radius += boundary.sponge_radius.tolist()
            coefficient += boundary.sponge_coefficient.tolist()
            nodes += boundary.nodes

        # I feel like this should be in self.dims.
        number_of_nodes = len(radius)

        with sponge_file.open('w') as f:
            f.write('Sponge Node Number = {:d}\n'.format(number_of_nodes))
            for node in zip([i + 1 for i in nodes], radius, coefficient):
                f.write('{} {:.6f} {:.6f}\n'.format(*node))

    def add_grid_metrics(self, noisy=False):
        """
        Calculate grid metrics.

        Parameters
        ----------
        noisy : bool, optional
            Set to True to enable verbose output. Defaults to False.

        """

        grid_metrics(self.grid.tri, noisy=noisy)

    def write_tides(self, output_file, ncopts={'zlib': True, 'complevel': 7}, **kwargs):
        """
        Generate a tidal elevation forcing file for the given FVCOM domain from the tide data in each open boundary
        object.

        Parameters
        ----------
        output_file : str, pathlib.Path
            File to which to write open boundary tidal elevation forcing data.
        ncopts : dict, optional
            Dictionary of options to use when creating the netCDF variables. Defaults to compression on.

        Remaining arguments are passed to WriteForcing.

        """

        # Collate all the tides into an appropriate single array. The tidal forcing is offset by a day either way,
        # so we need to use that rather than self.time.datetime. This is also required because simple tidal forcing
        # can be defined on a finer time series than other data.
        time = self.open_boundaries[0].tide.time
        zeta = np.full((len(time), self.dims.open_boundary_nodes), np.nan)
        start_index = 0
        for boundary in self.open_boundaries:
            end_index = start_index + len(boundary.nodes)
            zeta[:, start_index:end_index] = boundary.tide.zeta
            start_index = end_index

        globals = {'type': 'FVCOM TIME SERIES ELEVATION FORCING FILE',
                   'title': 'TPXO tides',
                   'history': 'File created using {} from PyFVCOM'.format(inspect.stack()[0][3])}
        dims = {'nobc': self.dims.open_boundary_nodes, 'time': 0, 'DateStrLen': 26}

        with WriteForcing(str(output_file), dims, global_attributes=globals, clobber=True, format='NETCDF4', **kwargs) as elev:
            # Add the variables.
            atts = {'long_name': 'Open Boundary Node Number', 'grid': 'obc_grid'}
            # Don't forget to offset the open boundary node IDs by one to account for Python indexing!
            elev.add_variable('obc_nodes', np.asarray(flatten_list(self.grid.open_boundary_nodes)) + 1, ['nobc'], attributes=atts, ncopts=ncopts, format='i')
            atts = {'long_name': 'internal mode iteration number'}
            # Not sure this variable is actually necessary.
            elev.add_variable('iint', np.arange(len(time)), ['time'], attributes=atts, ncopts=ncopts, format='i')
            elev.write_fvcom_time(time)
            atts = {'long_name': 'Open Boundary Elevation', 'units': 'meters'}
            elev.add_variable('elevation', zeta, ['time', 'nobc'], attributes=atts, ncopts=ncopts)

    def add_rivers(self, positions, names, times, flux, temperature, salinity, threshold=np.inf, history='', info='',
                   ersem=None, sediments=None):
        """
        Add river nodes closest to the given locations.

        Parameters
        ----------
        positions : np.ndarray
            Positions (in longitude/latitude).
        names : np.ndarray
            River names as strings.
        times : np.ndarray
            Array of datetime objects for the river data.
        flux : np.ndarray
            River discharge data (m^3s{^-1}) [time, river]
        temperature : np.ndarray
            River temperature data (degrees Celsius) [time, river]
        salinity : np.ndarray
            River salinity data (PSU) [time, river]
        threshold : float, optional
            Distance (in kilometres) beyond which a model node is considered too far from the current river position.
            Such rivers are omitted from the forcing.
        history : str
            String added to the `history' global attribute.
        info : str
            String added to the `info' global attribute.
        ersem : dict
            If supplied, a dictionary whose keys are variable names to add to the river object and whose values are
            the corresponding river data. These should match the shape of the flux, temperature and salinity data.
        sediments : dict
            If supplied, either dictionary whose keys are variable names to add to the river object and whose values are
            the corresponding river data. These should match the shape of the flux, temperature and salinity data.

        Provides
        --------
        node : list, np.ndarray
            List of model grid nodes at which rivers will be discharged.
        flux : np.ndarray
            Time series of the river flux.
        temperature : np.ndarray
            Time series of the river temperature.
        salinity : np.ndarray
            Time series of the river salinity.

        If `ersem' is True, then the variables supplied in the `ersem' dict are also added to the `river' object.
        Note: a number of variables are automatically created if not given within the `ersem' dict, based on values
        from PML's Western Channel Observatory L4 buoy data. These are: 'Z4_c', 'Z5c', 'Z5n', 'Z5p', 'Z6c', 'Z6n' and
        'Z6p'.

        If `sediment' is supplied, then the variables in the sediment are added. Cohesive sediments are expected to have
        names like 'mud_*' and non-cohesive sediments names like 'sand_*'.

        TO DO: Add Reg's formula for calculating spm from flux.

        """

        # Overwrite history/info attributes if we've been given them.
        if history:
            self.river.history = history

        if info:
            self.river.info = info

        self.river.time = times

        nodes = []
        river_index = []
        grid_pts = np.squeeze(np.asarray([self.grid.lon[self.grid.coastline], self.grid.lat[self.grid.coastline]]).T)
        for ri, position in enumerate(positions):
            # We can't use closest_node here as the candidates we need to search within are the coastline nodes only
            # (closest_node works on the currently loaded model grid only).
            dist = np.asarray([haversine_distance(pt_1, position) for pt_1 in grid_pts])
            breached_distance = dist < threshold
            if np.any(breached_distance):
                # I don't know why sometimes we have to [0] the distance and other times we don't. This feels prone
                # to failure.
                try:
                    nodes.append(self.grid.coastline[np.argmin(dist)][0])
                except IndexError:
                    nodes.append(self.grid.coastline[np.argmin(dist)])
                river_index.append(ri)

        self.river.node = nodes
        self.dims.river = len(river_index)

        # If we have no rivers within the domain, just set everything to empty lists.
        if self.dims.river == 0:
            self.river.names = []
            for var in ('flux', 'salinity', 'temperature'):
                setattr(self.river, var, [])
            if ersem:
                for var in ersem:
                    setattr(self.river, var, [])
                # Do the extras too.
                for var in ('Z4_c', 'Z5_c', 'Z5_n', 'Z5_p', 'Z6_c', 'Z6_n', 'Z6_p'):
                    setattr(self.river, var, [])
        else:
            self.river.names = [names[i] for i in river_index]
            setattr(self.river, 'flux', flux[:, river_index])
            setattr(self.river, 'salinity', salinity[:, river_index])
            setattr(self.river, 'temperature', temperature[:, river_index])

            if ersem:
                for variable in ersem:
                    setattr(self.river, variable, ersem[variable][:, river_index])

                # Add small zooplankton values if we haven't been given any already. Taken to be 10^-6 of Western
                # Channel Observatory L4 initial conditions.
                fac = 10**-6
                extra_data = {'Z4_c': 1.2 * fac,
                              'Z5_c': 7.2 * fac,
                              'Z5_n': 0.12 * fac,
                              'Z5_p': 0.0113 * fac,
                              'Z6_c': 2.4 * fac,
                              'Z6_n': 0.0505 * fac,
                              'Z6_p': 0.0047 * fac}
                for extra in extra_data:
                    if not hasattr(self.river, extra):
                        setattr(self.river, extra, extra_data[extra])

            if sediments:
                for variable in sediments:
                    setattr(self.river, variable, sediments[variable][:, river_index])

    def check_rivers(self, max_discharge=None, min_depth=None, open_boundary_proximity=None, noisy=False):
        """
        Check the river nodes are suitable for an FVCOM run. By default, this only checks for rivers attached to
        elements which are bound on two sides by coastline.

        Parameters
        ----------
        max_discharge : float, optional
            Set a maximum discharge (in m^3s^{-1}) to supply to a single river node. This is useful for reducing the
            likelihood of crashes due to massive influxes of freshwater into a relatively small element.
        min_depth : float, optional
            Set a minimum depth (in metres) for river nodes. Shallower river nodes are set to this minimum depth.
        open_boundary_proximity : float, optional
            Remove rivers within some radius (in kilometres) of an open boundary node.

        """
        self.river.bad_nodes = []

        # Do nothing here if we have no rivers.
        if self.dims.river == 0:
            return

        if max_discharge:
            # Find rivers in excess of the given discharge maximum.
            big_rivers = np.unique(np.argwhere(self.river.flux > max_discharge)[:, 1])
            if np.any(big_rivers):
                for this_river in big_rivers:
                    no_of_splits = np.ceil(np.max(self.river.flux[:, this_river]) / max_discharge)
                    print('River {} split into {}'.format(this_river, no_of_splits))
                    original_river_name = self.river.names[this_river]
                    # Everything else is concentrations so can just be copied
                    each_flux = self.river.flux[:, this_river] / no_of_splits

                    for this_i in np.arange(2, no_of_splits + 1):
                        self.river.names.append('{}_{:d}'.format(original_river_name, int(this_i)))

                    # Everything else is concentrations so can just be copied.
                    self.river.flux[:, this_river] = each_flux

                    # Collect all variables for which to add columns.
                    all_vars = ['flux', 'temperature', 'salinity']

                    # ERSEM variables if they're in there
                    N_names = list(filter(lambda x: 'N' in x, list(self.river.__dict__.keys())))
                    Z_names = list(filter(lambda x: 'Z' in x, list(self.river.__dict__.keys())))
                    O_names = list(filter(lambda x: 'O' in x, list(self.river.__dict__.keys())))

                    # And sediment ones
                    muddy_sediment_names = list(filter(lambda x: 'mud_' in x, list(self.river.__dict__.keys())))
                    sandy_sediment_names = list(filter(lambda x: 'sand_' in x, list(self.river.__dict__.keys())))

                    all_vars = flatten_list([all_vars, N_names, Z_names, O_names, muddy_sediment_names, sandy_sediment_names])

                    for this_var in all_vars:
                        self._add_river_col(this_var, this_river, no_of_splits -1)

                    original_river_node = self.river.node[this_river]
                    for _ in np.arange(1, no_of_splits):
                        self.river.node.append(self._find_near_free_node(original_river_node))
                    print('Flux array shape {} x {}'.format(self.river.flux.shape[0], self.river.flux.shape[1]))
                    print('Node list length {}'.format(len(self.river.node)))

        # Move rivers in bad nodes
        for i, node in enumerate(self.river.node):
            bad = find_bad_node(self.grid.triangles, node)
            if bad:
                self.river.node[i] = self._find_near_free_node(node)

        if min_depth:
            shallow_rivers = np.argwhere(self.grid.h[self.river.node] < min_depth)

            for this_shallow_node in self.grid.coastline[self.grid.h[self.grid.coastline] < min_depth]:
                self.river.bad_nodes.append(this_shallow_node)
            if np.any(shallow_rivers):
                for this_river in shallow_rivers:
                    self.river.node[this_river[0]] = self._find_near_free_node(self.river.node[this_river[0]])

        if open_boundary_proximity:
            # Remove nodes close to the open boundary joint with the coastline. Identifying the coastline/open
            # boundary joining nodes is simply a case of taking the first and last node ID for each open boundary.
            # Using that position, we can find any river nodes which fall within that distance and simply remove
            # their data from the relevant self.river arrays.
            for boundary in self.open_boundaries:
                boundary_river_indices = []
                grid_pts = np.asarray([self.grid.lon[self.river.node], self.grid.lat[self.river.node]]).T
                obc_ll = np.asarray([self.grid.lon[boundary.nodes], self.grid.lat[boundary.nodes]])
                dist = np.min(np.asarray([haversine_distance(obc_ll, this_riv_ll) for this_riv_ll in grid_pts]), axis=1)
                breached_distance = dist < open_boundary_proximity

                to_remove = np.sum(breached_distance)
                if np.any(breached_distance):
                    if noisy:
                        extra = ''
                        if to_remove > 1:
                            extra = 's'
                        print('Removing {} river{}'.format(to_remove, extra))

                boundary_river_indices = np.argwhere(breached_distance).tolist()
                # Now drop all those indices from the relevant river data.
                for field in self.river:
                    if field not in ['time']:
                        setattr(self.river, field, np.delete(getattr(self.river, field), flatten_list(boundary_river_indices), axis=-1))

        # Update the dimension
        self.dims.river = len(self.river.node)

    def _add_river_col(self, var_name, col_to_copy, no_cols_to_add):
        """
        Helper function to copy the existing data for river variable to a new splinter river (when they are split for
        excessive discharge at one node

        Parameters
        ----------
        var_name : str
            Name of river attribute to alter
        col_to_copy : int
            The column (i.e. river) to copy from)
        no_cols_to_add : int
            The number of columns (i.e. extra rivers) to add to the end of the array

        """
        old_data = getattr(self.river, var_name)
        col_to_add = old_data[:, col_to_copy][:, np.newaxis]
        col_to_add = np.tile(col_to_add, [1, int(no_cols_to_add)])
        setattr(self.river, var_name, np.hstack([old_data, col_to_add]))

    def _find_near_free_node(self, start_node):
        """
        TODO: Finish docstring.

        :param start_node:
        :return:

        """

        if find_bad_node(self.grid.triangles, start_node) and ~np.any(np.isin(self.river.bad_nodes, start_node)):
            self.river.bad_nodes.append(start_node)
        elif not np.any(np.isin(self.river.node, start_node)):
            return start_node  # start node is already free for use

        possible_nodes = []
        start_nodes = np.asarray([start_node])
        nodes_checked = start_nodes

        while len(possible_nodes) == 0:
            start_next = []
            for this_node in start_nodes:
                attached_nodes = self.grid.coastline[np.isin(self.grid.coastline,
                        self.grid.triangles[np.any(np.isin(self.grid.triangles, this_node), axis=1), :].flatten())]
                attached_nodes = np.delete(attached_nodes, np.where(np.isin(attached_nodes, nodes_checked)))
                for this_candidate in attached_nodes:
                    if not np.any(np.isin(self.river.bad_nodes, this_candidate)) and not np.any(np.isin(self.river.node, this_candidate)):
                        if find_bad_node(self.grid.triangles, this_candidate):
                            self.river.bad_nodes.append(this_candidate)
                        else:
                            possible_nodes.append(this_candidate)
                start_next.append(attached_nodes)
            start_next = [i for sub_list in start_next for i in sub_list]

            nodes_checked = np.hstack([nodes_checked, start_nodes])
            start_nodes = np.unique(np.asarray(start_next).flatten())

        # If more than one possible node choose the closest
        if len(possible_nodes) > 1:
            start_node_ll = [self.grid.lon[start_node], self.grid.lat[start_node]]
            possible_nodes_ll = [self.grid.lon[np.asarray(possible_nodes)], self.grid.lat[np.asarray(possible_nodes)]]
            dist = np.asarray([haversine_distance(pt_1, start_node_ll) for pt_1 in possible_nodes_ll])
            return possible_nodes[dist.argmin()]
        else:
            return possible_nodes[0]

    def write_river_forcing(self, output_file, ersem=False, ncopts={'zlib': True, 'complevel': 7}, sediments=False,
                            **kwargs):
        """
        Write out an FVCOM river forcing netCDF file.

        Parameters
        ----------
        output_file : str, pathlib.Path
            File to which to write river forcing data.
        ersem : bool
            Set to True to add the ERSEM variables. Corresponding data must exist in self.rivers.
        ncopts : dict, optional
            Dictionary of options to use when creating the netCDF variables. Defaults to compression on.

        The self.river object should have, at a minimum, the following objects:
            - names : list of river names
            - nodes : list of grid nodes
            - time : list of datetimes
            - flux : river discharge data [time, river]
            - temperature : river temperature data [time, river]
            - salinity : river salinity data [time, river]
        If using ERSEM, then it should also contain:
            - N1_p : phosphate [time, river]
            - N3_n : nitrate [time, river]
            - N4_n : ammonium [time, river]
            - N5_s : silicate [time, river]
            - O2_o : oxygen [time, river]
            - O3_TA : total alkalinity [time, river]
            - O3_c : dissolved inorganic carbon [time, river]
            - O3_bioalk : bio-alkalinity [time, river]
            - Z4_c : mesozooplankton carbon [time, river]
        If using sediments then any objects of the self.river whose name matches 'mud_*' or 'sand_*' will be added
        to the output.

        Uses self.river.source for the 'title' global attribute in the netCDF and self.river.history for the 'info'
        global attribute. Both of these default to empty strings.

        Remaining arguments are passed to WriteForcing.

        """

        output_file = str(output_file)  # in case we've been given a pathlib.Path

        globals = {'type': 'FVCOM RIVER FORCING FILE',
                   'title': self.river.source,
                   'info': self.river.history,
                   'history': 'File created using {} from PyFVCOM'.format(inspect.stack()[0][3])}
        dims = {'namelen': 80, 'rivers': self.dims.river, 'time': 0, 'DateStrLen': 26}
        with WriteForcing(str(output_file), dims, global_attributes=globals, clobber=True, format='NETCDF4', **kwargs) as river:
            # We need to force the river names to be right-padded to 80 characters and transposed for the netCDF array.
            river_names = stringtochar(np.asarray(self.river.names, dtype='S80'))
            river.add_variable('river_names', river_names, ['rivers', 'namelen'], format='c', ncopts=ncopts)

            river.write_fvcom_time(self.river.time, ncopts=ncopts)

            atts = {'long_name': 'river runoff volume flux', 'units': 'm^3s^-1'}
            river.add_variable('river_flux', self.river.flux, ['time', 'rivers'], attributes=atts, ncopts=ncopts)

            atts = {'long_name': 'river runoff temperature', 'units': 'Celsius'}
            river.add_variable('river_temp', self.river.temperature, ['time', 'rivers'], attributes=atts, ncopts=ncopts)

            atts = {'units': 'PSU'}
            river.add_variable('river_salt', self.river.salinity, ['time', 'rivers'], attributes=atts, ncopts=ncopts)

            if ersem:
                atts = {'long_name': 'phosphate phosphorus', 'units': 'mmol P/m^3'}
                river.add_variable('N1_p', self.river.N1_p, ['time', 'rivers'], attributes=atts, ncopts=ncopts)

                atts = {'long_name': 'nitrate nitrogen', 'units': 'mmol N/m^3'}
                river.add_variable('N3_n', self.river.N3_n, ['time', 'rivers'], attributes=atts, ncopts=ncopts)

                atts = {'long_name': 'ammonium nitrogen', 'units': 'mmol N/m^3'}
                river.add_variable('N4_n', self.river.N4_n, ['time', 'rivers'], attributes=atts, ncopts=ncopts)

                atts = {'long_name': 'silicate silicate', 'units': 'mmol Si/m^3'}
                river.add_variable('N5_s', self.river.N5_s, ['time', 'rivers'], attributes=atts, ncopts=ncopts)

                atts = {'long_name': 'dissolved Oxygen', 'units': 'mmol O_2/m^3'}
                river.add_variable('O2_o', self.river.O2_o, ['time', 'rivers'], attributes=atts, ncopts=ncopts)

                atts = {'long_name': 'carbonate total alkalinity', 'units': 'mmol C/m^3'}
                river.add_variable('O3_TA', self.river.O3_TA, ['time', 'rivers'], attributes=atts, ncopts=ncopts)

                atts = {'long_name': 'carbonate total dissolved inorganic carbon', 'units': 'mmol C/m^3'}
                river.add_variable('O3_c', self.river.O3_c, ['time', 'rivers'], attributes=atts, ncopts=ncopts)

                atts = {'long_name': 'carbonate bioalkalinity', 'units': 'umol/kg'}
                river.add_variable('O3_bioalk', self.river.O3_bioalk, ['time', 'rivers'], attributes=atts, ncopts=ncopts)

                atts = {'long_name': 'mesozooplankton carbon', 'units': 'mg C/m^3'}
                river.add_variable('Z4_c', self.river.Z4_c, ['time', 'rivers'], attributes=atts, ncopts=ncopts)

                # Additional zooplankton variables.
                zooplankton_prefixes = ['Z5', 'Z6']
                zooplankton_suffixes = ['n', 'c', 'p']
                zooplankton_long_names = ['microzooplankton', 'nanoflagellates']
                nutrient_long_names = ['nitrogen', 'phosphorus', 'nitrogen']
                nutrient_units = {'mmol N/m^3', 'mmol P/m^3', 'mg C/m^3'}

                # Make the new variable names and add accordingly, but only if we don't already have them in the file.
                for prefix, zooplankton_name in zip(zooplankton_prefixes, zooplankton_long_names):
                    for suffix, nutrient_name, units in zip(zooplankton_suffixes, nutrient_long_names, nutrient_units):
                        if '{} {}'.format(zooplankton_name, nutrient_name) not in river.nc.variables:
                            atts = {'long_name': '{} {}'.format(zooplankton_name, nutrient_name),
                                    'units': units}
                            river.add_variable('{}_{}'.format(prefix, suffix),
                                               getattr(self.river, '{}_{}'.format(prefix, suffix)),
                                               ['time', 'rivers'],
                                               attributes=atts,
                                               ncopts=ncopts)

            if sediments:
                muddy_sediment_names = list(filter(lambda x:'mud_' in x, list(self.river.__dict__.keys())))
                sandy_sediment_names = list(filter(lambda x:'sand_' in x, list(self.river.__dict__.keys())))

                if muddy_sediment_names:
                    for this_sediment in muddy_sediment_names:
                        atts = {'long_name': '{} - muddy stuff'.format(this_sediment), 'units': 'kgm^-3'}
                        river.add_variable(this_sediment, getattr(self.river, this_sediment), ['time', 'rivers'],
                                           attributes=atts, ncopts=ncopts)

                if sandy_sediment_names:
                    for this_sediment in sandy_sediment_names:
                        atts = {'long_name': '{} - sandy stuff'.format(this_sediment), 'units': 'kgm^-3'}
                        river.add_variable(this_sediment, getattr(self.river, this_sediment), ['time', 'rivers'],
                                           attributes=atts, ncopts=ncopts)

    def write_river_namelist(self, output_file, forcing_file, vertical_distribution='uniform'):
        """
        Write an FVCOM river namelist file.

        Parameters
        ----------
        output_file : str, pathlib.Path
            Output file to which to write the river configuration.
        forcing_file : str, pathlib.Path
            File from which FVCOM will read the river forcing data.
        vertical_distribution : str, optional
            Vertical distribution of river input. Defaults to 'uniform'.

        """
        if Path(output_file).exists():
            Path(output_file).unlink()
        for ri in range(self.dims.river):
            namelist = {'NML_RIVER': [NameListEntry('RIVER_NAME', self.river.names[ri]),
                                      NameListEntry('RIVER_FILE', str(forcing_file)),
                                      NameListEntry('RIVER_GRID_LOCATION', self.river.node[ri] + 1, 'd'),
                                      NameListEntry('RIVER_VERTICAL_DISTRIBUTION', vertical_distribution)]}
            write_model_namelist(output_file, namelist, mode='a')

    def read_nemo_rivers(self, nemo_file, remove_baltic=True):
        """
        Read a NEMO river netCDF file.

        Parameters
        ----------
        nemo_file : str, pathlib.Path
            Path to the NEMO forcing file.
        remove_baltic : bool, optional
            Remove the 'Baltic' rivers. These are included in the NEMO forcing since there is no open boundary for
            the Baltic; instead, the Baltic is represented as two river inputs. This messes up all sorts of things
            generally, so the default for this option is to remove them. Set to False to keep them.

        Returns
        -------
        nemo: dict
            A dictionary with the following keys:

            positions : np.ndarray
                NEMO river locations.
            times : np.ndarray
                NEMO river time series as datetime objects.. Since the NEMO data is a climatology, this uses the
                self.start and self.end variables to create a matching time series for the river data.
            names : np.ndarray
                NEMO river names.
            flux : np.ndarray
                NEMO river discharge (m^3s^{-1}) [time, river]
            temperature : np.ndarray
                NEMO river temperature (degrees Celsius) [time, river]
            N4_n : np.ndarray
                NEMO river ammonia (mmol/m^3) [time, river]
            N3_n : np.ndarray
                NEMO river nitrate (mmol/m^3) [time, river]
            O2_o : np.ndarray
                NEMO river oxygen (mmol/m^3) [time, river]
            N1_p : np.ndarray
                NEMO river phosphate (mmol/m^3) [time, river]
            N5_s : np.ndarray
                NEMO river silicate (mmol/m^3) [time, river]
            O3_c : np.ndarray
                NEMO river dissolved inorganic carbon (mmol/m^3) [time, river]
            O3_TA : np.ndarray
                NEMO river total alkalinity (mmol/m^3) [time, river]
            O3_bioalk : np.ndarray
                NEMO river bio-alkalinity (umol/m^3 - note different units) [time, river]

        Notes
        -----
        This is mostly copy-pasted from the MATLAB fvcom-toolbox function get_NEMO_rivers.m.

        """

        baltic_lon = [10.7777, 12.5555]
        baltic_lat = [55.5998, 56.1331]

        nemo_variables = ['rodic', 'ronh4', 'rono3', 'roo', 'rop', 'rorunoff', 'rosio2',
                          'rotemper', 'rototalk', 'robioalk']
        ersem_names = ['O3_c', 'N4_n', 'N3_n', 'O2_o', 'N1_p', 'flux', 'N5_s',
                       'temperature', 'O3_TA', 'O3_bioalk']

        nemo = {}
        # NEMO river data are stored ['time', 'y', 'x'].
        with Dataset(nemo_file, 'r') as nc:
            number_of_times = nc.dimensions['time_counter'].size
            nemo['times'] = np.linspace(0, number_of_times, number_of_times + 1, endpoint=True)
            nemo['times'] = [self.start + relativedelta(days=i) for i in nemo['times']]
            nemo['lon'], nemo['lat'] = np.meshgrid(nc.variables['x'][:], nc.variables['y'][:])
            if remove_baltic:
                # Find the indices of the 'Baltic' rivers and drop them from everything we load.
                baltic_indices = []
                for baltic in zip(baltic_lon, baltic_lat):
                    x_index = np.argmin(np.abs(nc.variables['x'][:] - baltic[0]))
                    y_index = np.argmin(np.abs(nc.variables['y'][:] - baltic[1]))
                    baltic_indices.append((y_index, x_index))  # make the indices match the dimensions in the netCDF arrays

            for vi, var in enumerate(nemo_variables):
                nemo[ersem_names[vi]] = nc.variables[var][:]
                if remove_baltic:
                    for baltic_index in baltic_indices:
                        # Replace with zeros to match the other non-river data in the netCDF. Dimensions of the arrays are
                        # [time, y, x].
                        nemo[ersem_names[vi]][:, baltic_index[0], baltic_index[1]] = 0

            # Get the NEMO grid area for correcting units.
            area = nc.variables['dA'][:]

        # Flux in NEMO is specified in kg/m^{2}/s. FVCOM wants m^{3}/s. Divide by freshwater density to get m/s and
        # then multiply by the area of each element to get flux.
        nemo['flux'] /= 1000
        # Now multiply by the relevant area to (finally!) get to m^{3}/s.
        nemo['flux'] *= area
        # Set zero values to a very small number instead to avoid divide by zero errors below.
        temporary_flux = nemo['flux']
        temporary_flux[temporary_flux == 0] = 1e-8
        # Convert units from grams to millimoles where appropriate.
        nemo['N4_n'] = (nemo['N4_n'] / 14) * 1000 / temporary_flux  # g/s to mmol/m3
        nemo['N3_n'] = (nemo['N3_n'] / 14) * 1000 / temporary_flux  # g/s to mmol/m3
        nemo['O2_o'] = (nemo['O2_o'] / 16) * 1000 / temporary_flux  # Nemo oxygen concentrations are for O rather than O2
        nemo['N1_p'] = (nemo['N1_p'] / 35.5) * 1000 / temporary_flux  # g/s to mmol/m3
        nemo['N5_s'] = (nemo['N5_s'] / 28) * 1000 / temporary_flux  # g/s to mmol/m3
        nemo['O3_bioalk'] = nemo['O3_bioalk'] / temporary_flux / 1000  # bioalk is in umol/s need umol/kg
        nemo['O3_c'] = nemo['O3_c'] / 12 / temporary_flux * 1000  # dic is in gC/s need mmol/m3
        # Total alkalinity is already in umol/kg as expected by ERSEM.

        # Now we've got the data, use the flux data to find the indices of the rivers in the arrays and extract those
        # as time series per location. These data can then be passed to self.add_rivers fairly straightforwardly.
        mask = np.any(nemo['flux'].data, axis=0)
        for key in nemo:
            if key != 'times':
                try:
                    # Make the array time dimension appear first for compatibility with self.add_rivers. That pair of
                    # transposes are probably less than ideal, but I want to go home now.
                    nemo[key] = nemo[key][:, mask].T.reshape(-1, number_of_times).T
                except IndexError:
                    nemo[key] = nemo[key][mask]
                # Append the last value twice so the time series data match the length of the times array.
                if np.ndim(nemo[key]) > 1:
                    nemo[key] = np.append(nemo[key], nemo[key][-1, :][np.newaxis, :], axis=0)
        # Since the NEMO river don't have names, make some based on their position.
        nemo['names'] = ['river_{}_{}'.format(*i) for i in zip(nemo['lon'], nemo['lat'])]

        return nemo

    def read_ea_river_temperature_climatology(self, ea_input):
        """
        Read river temperature climatologies from the Environment Agency river temperature data. If no data are found
        within the threshold specified, a mean climatology from the nearest 30 sites is provided instead.

        Parameters
        ----------
        ea_input : str, pathlib.Path
            The path to the Environment Agency climatology netCDF file.

        Returns
        -------
        ea_temp : dict
            The river temperature time series data with the following keys:

            lon, lat : np.ndarray
                The river gauge positions [n_gauge].
            temperature : np.ndarray
                The temperature climatology time series [time, n_gauge].
            site_type : np.ndarray
                The EA river gauge classification type [n_gauge].
            time : np.ndarray
                EA river gauge time series as datetime objects. Since the data is a climatology, this uses the
                self.start and self.end variables to create a matching time series for the river data [time].

        Notes
        -----
        This is based on the MATLAB fvcom-toolbox function get_EA_river_climatology.m.

        """

        ea_temp = {}
        with Dataset(ea_input, 'r') as ds:
            for var in ['lon', 'lat', 'climatology', 'SiteType', 'time']:
                ea_temp[var] = ds.variables[var][:]

        # Remove non-River sites.
        ea_temp['SiteType'] = np.asarray([''.join(i.astype(str)).strip() for i in ea_temp['SiteType']])
        mask = ea_temp['SiteType'] == 'RIVER'
        for var in ['lon', 'lat', 'climatology', 'SiteType']:
            ea_temp[var] = ea_temp[var][mask]
            if np.ndim(ea_temp[var]) > 1:
                # Put time as the first dimension.
                ea_temp[var] = ea_temp[var].T

        # Make times based on the current time data. Offset by one as the 'times' variable starts at 1, not zero.
        ea_temp['time'] = [self.start + relativedelta(days=i) for i in ea_temp['time'] - 1]

        # Rename SiteType and climatology to be more consistent with the others.
        ea_temp['site_type'] = ea_temp['SiteType']
        ea_temp.pop('SiteType', None)

        ea_temp['temperature'] = ea_temp['climatology']
        ea_temp.pop('climatology', None)

        return ea_temp

    def add_probes(self, positions, names, variables, interval, max_distance=np.inf):
        """
        Generate probe locations closest to the given locations.

        Parameters
        ----------
        positions : np.ndarray
            Positions as an array of lon/lats ((x1, x2, x3), (y1, y2, y3)).
        names : np.ndarray, list
            Names of the probes defined by `positions'.
        variables : list, np.ndarray
            Variables for which to extract probe data.
        interval : float
            Interval (in seconds) at which to sample the model.
        max_distance : float, optional
            Give a maximum distance (in kilometres) beyond which the closest model grid position is considered too
            far away and thus that probe is skipped. By default, no distance filtering is applied.

        Provides
        --------
        A `probes' object is created in `self' which contains the following objects:

        file : list
            The file name to which the output will be saved.
        name : list
            The probe station names.
        grid : list
            The closest node or element IDs in the grid, depending in variable type (node-centred vs. element-centred).
        levels : list
            The vertical levels for the requested depth-resolved outputs (if any, otherwise None)
        description : list
            The descriptions of each requested variable.
        variables : list
            The variables requested for each position.
        long_name : list
            The long names of each variable.
        interval : float
            The interval at which the model is sampled.

        """

        # Store everything in an object to make it cleaner passing stuff around.
        self.probes = PassiveStore()

        self.probes.interval = interval  # currently assuming the same for all probes

        # These lists are incomplete! Missing values just use the current variable name and no units.
        description_prefixes = {'el': 'Surface elevation at {}',
                                'u': 'u-velocity component at {}',
                                'v': 'v-velocity component at {}',
                                'ua': 'Depth-averaged u-velocity component at {}',
                                'va': 'Depth-averaged v-velocity component at {}',
                                'ww': 'Vertical velocity at {}',
                                'w': 'Vertical velocity on sigma levels at {}',
                                'rho1': 'Density at {}',
                                't1': 'Temperature at {}',
                                's1': 'Salinity at {}'}
        long_names_choices = {'el': 'Surface elevation (m)',
                              'v': 'u-velocity (ms^{-1})',
                              'u': 'v-velocity (ms^{-1})',
                              'va': 'Depth-averaged u-velocity (ms^{-1})',
                              'ua': 'Depth-averaged v-velocity (ms^{-1})',
                              'ww': 'Vertical velocity (ms^{-1})',
                              'w': 'Vertical velocity on sigma levels (ms^{-1})',
                              'rho1': 'Density (kg/m^{3})',
                              't1': 'Temperature (Celsius)',
                              's1': 'Salinity (PSU)'}

        self.probes.name = []
        self.probes.variables = []
        self.probes.grid = []
        self.probes.levels = []
        self.probes.description = []
        self.probes.long_names = []

        # We need to check whether we're a node- or element-based variable. Since there are only a small number of
        # element-centred variables available as probe output, check for those, otherwise assume node-based.
        element_variables = ['u', 'v', 'ua', 'va', 'w', 'ww', 'uice2', 'vice2']
        depth_variables = ['u', 'v', 'w', 'ww']

        for (position, site) in zip(positions, names):
            current_name = []
            current_grid = []
            current_levels = []
            current_description = []
            current_long_names = []
            current_variables = []
            for variable in variables:
                if variable in element_variables:
                    grid_id = self.closest_element(position, threshold=max_distance, vincenty=True)
                else:
                    grid_id = self.closest_node(position, threshold=max_distance, vincenty=True)
                if variable in depth_variables:
                    sigma = [1, self.dims.layers]
                else:
                    sigma = None
                current_grid.append(grid_id)
                current_name.append('{}_{}.dat'.format(site, variable))
                current_levels.append(sigma)
                if variable in description_prefixes:
                    desc = description_prefixes[variable].format(site)
                else:
                    desc = '{} at {}'.format(variable, site)
                current_description.append(desc)
                if variable in long_names_choices:
                    long = long_names_choices[variable]
                else:
                    long = '{}'.format(variable)
                current_long_names.append(long)
                current_variables.append(variable)

            self.probes.grid.append(current_grid)
            self.probes.name.append(current_name)
            self.probes.variables.append(current_variables)
            self.probes.levels.append(current_levels)
            self.probes.description.append(current_description)
            self.probes.long_names.append(current_long_names)

    def write_probes(self, output_file):
        """
        Take the output of add_probes and write it to FVCOM-formatted ASCII.

        Parameters
        ----------
        output_file : str
            Path to the output file name list to create.

        """

        if not hasattr(self, 'probes'):
            raise AttributeError('No probes object found. Please run PyFVCOM.preproc.add_probes() first.')

        if Path(output_file).exists():
            Path(output_file).unlink()

        grid = self.probes.grid
        name = self.probes.name
        levels = self.probes.levels
        description = self.probes.description
        long_names = self.probes.long_names
        variables = self.probes.variables
        # First level of iteration is the site. Transpose with map.
        for probes in list(map(list, zip(*[grid, name, levels, description, long_names, variables]))):
            # Second level is the variable
            for loc, site, sigma, desc, long_name, variable in list(map(list, zip(*probes))):
                # Skip positions with grid IDs as None. These are sites which were too far from the nearest grid
                # point.
                if grid is None:
                    continue
                namelist = {'NML_PROBE': [NameListEntry('PROBE_INTERVAL', f'seconds={self.probes.interval:.1f}'),
                                          NameListEntry('PROBE_LOCATION', loc, 'd'),
                                          NameListEntry('PROBE_TITLE', site),
                                          NameListEntry('PROBE_DESCRIPTION', desc),
                                          NameListEntry('PROBE_VARIABLE', variable),
                                          NameListEntry('PROBE_VAR_NAME', long_name)]}
                if np.any(sigma):
                    sigma_nml = NameListEntry('PROBE_LEVELS', f'{sigma[0]:d} {sigma[-1]:d}', no_quote_string=True)
                    namelist['NML_PROBE'].append(sigma_nml)
                write_model_namelist(output_file, namelist, mode='a')

    def add_stations(self, positions, names, max_distance=np.inf):
        """
        Generate probe locations closest to the given locations.

        Parameters
        ----------
        positions : np.ndarray
            Positions (in longitude/latitude).
        names : np.ndarray, list
            Names of the stations defined by `positions'.
        max_distance : float, optional
            Give a maximum distance (in kilometres) beyond which the closest model grid position is considered too
            far away and thus that probe is skipped. By default, no distance filtering is applied.

        Provides
        --------
        A `stations' object is created in `self' which contains the following objects:

        name : list
            The probe station names.
        grid_node : list
            The closest node IDs in the grid to each position in `positions'. If `max_distance' is given,
            positions which fall further away are given values of None.
        grid_element : list
            The closest element IDs in the grid to each position in `positions'. If `max_distance' is given,
            positions which fall further away are given values of None.

        """

        # Store everything in an object to make it cleaner passing stuff around.
        self.stations = PassiveStore()
        self.stations.name = []
        self.stations.grid_node = []
        self.stations.grid_element = []

        for (position, site) in zip(positions, names):
            self.stations.grid_node.append(self.closest_node(position, threshold=max_distance, vincenty=True))
            self.stations.grid_element.append(self.closest_element(position, threshold=max_distance, vincenty=True))
            self.stations.name.append(site)

    def write_stations(self, output_file, location='node'):
        """
        Take the output of add_stations and write it to FVCOM-formatted ASCII.

        Parameters
        ----------
        output_file : str
            Path to the output file name list to create.
        location : str
            Select either 'node' or 'element' for the positions to use in `output_file'.

        """

        if not hasattr(self, 'stations'):
            raise AttributeError('No stations object found. Please run PyFVCOM.preproc.add_stations() first.')

        with open(output_file, 'w') as f:
            if location == 'node':
                grid = self.stations.grid_node
                x, y = self.grid.lon, self.grid.lat
                z = self.grid.h
            elif location == 'element':
                grid = self.stations.grid_element
                x, y = self.grid.lonc, self.grid.latc
                z = self.grid.h_center
            else:
                raise ValueError("Invalid location for the stations output. Select `node' or `element'.")
            name = self.stations.name

            # Add a header.
            f.write('No,X,Y,Cell,Depth,Station_Name\n')
            # First level of iteration is the site. Transpose with map.
            number = 0
            for index, station in zip(grid, name):
                # Skip positions with grid IDs as None. These are sites which were too far from the nearest grid
                # point.
                if grid is None:
                    continue
                number += 1
                f.write('{}, {}, {}, {}, {}, {}\n'.format(number, x[index], y[index], index, z[grid], station))

    def add_nests(self, nest_levels, nesting_type=3, verbose=False):
        """
        Add a set of nested levels to each open boundary.

        Parameters
        ----------
        nest_levels : int
            Number of node levels in addition to the existing open boundary.
        nesting_type : int
            FVCOM nesting type (1, 2 or 3). Defaults to 3. Currently, only 3 is supported.
        verbose : bool, optional
            Set to True to enable verbose output. Defaults to False.

        Provides
        --------
        self.nests : list
            List of PyFVCOM.preproc.Nest objects.

        """

        self.nest = []

        for boundary in self.open_boundaries:
            if not hasattr(self.sigma, 'levels'):
                raise AttributeError('Missing sigma grid information. Add it before creating nests.')
            self.nest.append(Nest(self.grid, self.sigma, boundary, verbose=verbose))
            # Add all the nested levels and assign weights as necessary.
            for _ in range(nest_levels):
                self.nest[-1].add_level()
            if nesting_type >= 2:
                self.nest[-1].add_weights()

    def add_nests_harmonics(self, harmonics_file, harmonics_vars=['u', 'v', 'zeta'], constituents=['M2', 'S2'],
                            pool_size=None):
        """
        Adds series of values based on harmonic predictions to the boundaries in the nest object

        Parameters
        ----------
        harmonics_file : str
            Path to the harmonics netcdf
        harmonics_vars : list, optional
            The variables to predict
        constituents : list, optional
            The tidal constituents to use for predictions
        pool_size : int, optional
            The number of multiprocessing tasks to use in the intepolation of the harmonics and doing the
            predictions. None causes it to use all available.

        Provides
        --------
        self.nests.boundaries[:].tide.* : array
            Arrays of the predicted series associated with each boundary in the tide sub object

        """
        for ii, this_nest in enumerate(self.nest):
            print('Adding harmonics to nest {} of {}'.format(ii + 1, len(self.nest)))
            for this_var in harmonics_vars:
                this_nest.add_fvcom_tides(harmonics_file, predict=this_var, constituents=constituents, interval=self.sampling, pool_size=pool_size)

    def add_nests_regular(self, fvcom_var, regular_reader, regular_var, **kwargs):
        """
        TODO: Docstring

        """
        for i, this_nest in enumerate(self.nest):
            if fvcom_var in ['u', 'v']:
                mode='elements'
            elif fvcom_var in ['zeta']:
                mode='surface'
            else:
                mode='nodes'
            this_nest.add_nested_forcing(fvcom_var, regular_var, regular_reader, interval=self.sampling, mode=mode, **kwargs)

    def avg_nest_force_vel(self):
        """
        TODO: Add docstring.

        :return:

        """
        for this_nest in self.nest:
            this_nest.avg_nest_force_vel()

    def load_nested_forcing(self, existing_nest, variables=None, filter_times=False, filter_points=False, verbose=False):
        """
        Load the existing nested forcing file into the current set of nested boundaries in
        self.nest[*].boundaries[*].data.

        Parameters
        ----------
        existing_nest : str, pathlib.Path
            The file from which to load the data.
        variables : list, optional
            Limit the loading to only the given variable names.
        filter_times : bool, optional
            Set to True to remove duplicate time data from the nesting file.
        filter_points : bool, optional
            Set to True to remove nodes not in the supplied existing nesting file from the current set of nested
            boundaries.
        verbose : bool, optional
            Set to True to enable verbose output. Defaults to False.

        """

        with Dataset(existing_nest) as ds:
            if variables is None:
                variables = ds.variables.keys()

            # Check the time values in the netCDF are equal to the times we've got.
            ds_time = num2date(ds.variables['Itime'][:] + ds.variables['Itime2'][:] / 1000 / 60 / 60 / 24,
                               units=ds.variables['Itime'].units)

            if filter_times:
                # Some nesting files have duplicated times (!?). Remove them here.
                bad_times = np.argwhere(np.asarray([i.total_seconds() for i in np.diff(ds_time)]) == 0).ravel()

                ds_time = np.delete(ds_time, bad_times)

            if np.any(self.time.datetime != ds_time):
                raise ValueError('Non-matching time data.')

            # Grab the cartesian coordinates for the closest lookups. Realistically this could do spherical too by
            # leveraging the haversine argument to closest_{node,element}. Another day, perhaps.
            x, y = ds.variables['x'][:], ds.variables['y'][:]
            xc, yc = ds.variables['xc'][:], ds.variables['yc'][:]
            nc_nodes = self.closest_node((x, y), cartesian=True)
            nc_elements = self.closest_element((xc, yc), cartesian=True)

            nest_nodes = flatten_list([boundary.nodes for nest in self.nest for boundary in nest.boundaries])
            nest_elements = flatten_list([boundary.elements for nest in self.nest for boundary in nest.boundaries if np.any(boundary.elements)])

            # Identify nodes/elements only present in nest_nodes and nest_elements and then drop them from the
            # corresponding boundary.
            if filter_points:
                match_nodes = set(nest_nodes) - set(nc_nodes)
                match_elements = set(nest_elements) - set(nc_elements)
                for nest in self.nest:
                    for boundary in nest.boundaries:
                        node_mask = np.isin(boundary.nodes, list(match_nodes), invert=True)
                        if np.any(node_mask):
                            boundary.nodes = np.asarray(boundary.nodes)[node_mask].tolist()
                            for var in ('lon', 'lat', 'x', 'y', 'h', 'types'):
                                if hasattr(boundary.grid, var):
                                    setattr(boundary.grid, var, getattr(boundary.grid, var)[node_mask])
                            for var in ('layers', 'levels'):
                                if hasattr(boundary.sigma, var):
                                    setattr(boundary.sigma, var, getattr(boundary.sigma, var)[node_mask])
                        if boundary.elements is not None:
                            element_mask = np.isin(boundary.elements, list(match_elements))
                            if np.any(element_mask):
                                boundary.elements = np.asarray(boundary.elements)[element_mask].tolist()
                                for var in ('lonc', 'latc', 'xc', 'yc', 'h_center'):
                                    if hasattr(boundary.grid, var):
                                        setattr(boundary.grid, var, getattr(boundary.grid, var)[element_mask])
                                for var in ('layers_center', 'levels_center'):
                                    if hasattr(boundary.sigma, var):
                                        setattr(boundary.sigma, var, getattr(boundary.sigma, var)[element_mask])
                        boundary.grid.triangles = reduce_triangulation(boundary.grid.triangles, boundary.grid.nodes)
                        boundary.grid.nv = boundary.grid.triangles.T + 1

                # Add any ones present in the given nesting file to the current set of nests. To pick which nested
                # level to add it to, find the nested level which has the closest point and stick it in that.
                nest_dist = []
                nc_points = np.argwhere(nc_nodes == list(set(nc_nodes) - set(nest_nodes))).ravel()
                for point in nc_points:
                    px, py = x[point], y[point]
                    for n_index, nest in enumerate(self.nest):
                        nest_dist.append([])
                        for b_index, boundary in enumerate(nest.boundaries):
                            nest_dist[-1].append(np.min(np.abs(np.hypot(boundary.grid.x - px, boundary.grid.y - py))))

                    target_min = np.min(flatten_list(nest_dist))
                    for j, dist_nest in enumerate(nest_dist):
                        for k, dist_boundary in enumerate(dist_nest):
                            if dist_boundary == target_min:
                                nest_index, boundary_index = j, k

                    # Now add the netCDF point to that boundary.
                    self.nest[nest_index].boundaries[boundary_index].nodes += [nc_nodes[point]]
                    for var in ('x', 'y'):
                        current_value = getattr(self.nest[nest_index].boundaries[boundary_index].grid, var)
                        current_value = np.hstack((current_value, ds.variables[var][point]))
                        setattr(self.nest[nest_index].boundaries[boundary_index].grid, var, current_value)
                    lon, lat = lonlat_from_utm(self.nest[nest_index].boundaries[boundary_index].grid.x,
                                               self.nest[nest_index].boundaries[boundary_index].grid.y,
                                               self.nest[nest_index].boundaries[boundary_index].grid.zone)
                    self.nest[nest_index].boundaries[boundary_index].grid.lon = lon
                    self.nest[nest_index].boundaries[boundary_index].grid.lat = lat
                    for var in ('layers', 'levels'):
                        current_value = getattr(self.nest[nest_index].boundaries[boundary_index].sigma, var)
                        current_value = np.vstack((current_value, ds.variables[f'sig{var[:3]}'][..., point]))
                        setattr(self.nest[nest_index].boundaries[boundary_index].sigma, var, current_value)

                    # Redo the triangulation now.
                    triangles = reduce_triangulation(self.grid.triangles,
                                                     self.nest[nest_index].boundaries[boundary_index].nodes)
                    self.nest[nest_index].boundaries[boundary_index].triangles = triangles
                    # Also redo the elements for the current nest.
                    self.nest[nest_index].boundaries[boundary_index].elements = np.unique(triangles.ravel())

            # Fix the order of the positions in the data from the netCDF file to match those in the boundaries.
            nest_nodes = flatten_list([boundary.nodes for nest in self.nest for boundary in nest.boundaries])
            nest_elements = flatten_list([boundary.elements for nest in self.nest for boundary in nest.boundaries if np.any(boundary.elements)])
            nc_node_order = [nc_nodes.tolist().index(i) for i in nest_nodes]
            nc_nodes[nc_node_order]
            nc_element_order = [nc_elements.tolist().index(i) for i in nest_elements if i in nc_elements]

            for nest in self.nest:
                for boundary in nest.boundaries:
                    for var in variables:
                        has_time = 'time' in ds.variables[var].dimensions
                        has_space = 'node' in ds.variables[var].dimensions or 'nele' in ds.variables[var].dimensions
                        if has_time and has_space:
                            # Split the existing nodes/elements into the current open boundary nodes.
                            if 'node' in ds.variables[var].dimensions:
                                # Holy nested indexing, Batman!
                                data = ds.variables[var][:][..., nc_node_order][..., np.isin(nc_nodes[nc_node_order], boundary.nodes)]
                            else:
                                if boundary.elements is not None:
                                    # Holy nested indexing, Batman!
                                    data = ds.variables[var][:][..., nc_element_order][..., np.isin(nc_elements[nc_element_order], boundary.elements)]
                                else:
                                    # This is the first boundary and thus has no element data.
                                    continue

                            # Check if we got any valid points here. We won't get any on the last boundary. That
                            # raises the question why does it even have elements associated with it? Another day,
                            # perhaps.
                            if data.shape[-1] == 0:
                                continue

                            if filter_times:
                                data = np.delete(data, bad_times, axis=0)

                            if verbose:
                                print(f'Transferring {var} from the existing nesting file')

                            setattr(boundary.data, var, data)

    def write_nested_forcing(self, ncfile, type=3, adjust_tides=None, ersem_metadata=None, **kwargs):
        """
        Write out the given nested forcing into the specified netCDF file.

        Parameters
        ----------
        ncfile : str, pathlib.Path
            Path to the output netCDF file to be created.
        type : int, optional
            Type of model nesting. Currently only type 3 (indirect) is supported. Defaults to 3.
        adjust_tides : list, optional
            Which variables (if any) to adjust by adding the predicted tidal signal from the harmonics. This
            expects that these variables exist in boundary.tide
        ersem_metadata : PyFVCOM.utilities.general.PassiveStore, optional
            If we have ERSEM variables in each Nest OpenBoundary object, we need corresponding metadata. We use the
            attributes object from the RegularReader output for this (worth knowing: there's a handy method on
            RegularReader.atts (get_attribute) which will load attributes for a given variable name). If this
            argument is omitted but data exist in self.open_boundaries[*].data, they will not be written to file. In
            contrast, variables in the metadata which don't exist in the open boundary data will raise an error. Make
            sure you've got your house in order!

        Remaining kwargs are passed to WriteForcing with the exception of ncopts which is passed to
        WriteForcing.add_variable.

        """

        nests = self.nest
        # Get all the nodes, elements and weights ready for dumping to netCDF.
        nodes = flatten_list([boundary.nodes for nest in nests for boundary in nest.boundaries])
        elements = flatten_list([boundary.elements for nest in nests for boundary in nest.boundaries if np.any(boundary.elements)])
        if type == 3:
            weight_nodes = flatten_list([boundary.weight_node for nest in nests for boundary in nest.boundaries])
            weight_elements = flatten_list([boundary.weight_element for nest in nests for boundary in nest.boundaries if np.any(boundary.elements)])

        # Get all the interpolated data too. We need to concatenate in the same order as we've done above, so just be
        # careful.
        time_number = len(self.time.datetime)
        nodes_number = len(nodes)
        elements_number = len(elements)

        # Prepare the data.
        zeta = np.empty((time_number, nodes_number)) * np.nan
        ua = np.empty((time_number, elements_number)) * np.nan
        va = np.empty((time_number, elements_number)) * np.nan
        u = np.empty((time_number, self.dims.layers, elements_number)) * np.nan
        v = np.empty((time_number, self.dims.layers, elements_number)) * np.nan
        temperature = np.empty((time_number, self.dims.layers, nodes_number)) * np.nan
        salinity = np.empty((time_number, self.dims.layers, nodes_number)) * np.nan
        hyw = np.zeros((time_number, self.dims.levels, nodes_number))  # we never set this to anything other than zeros
        if type == 3:
            weight_nodes = np.repeat(weight_nodes, time_number, 0).reshape(time_number, -1)
            weight_elements = np.repeat(weight_elements, time_number, 0).reshape(time_number, -1)

        # Hold in dict to simplify the next for loop
        out_dict = {'ua': [ua, 'elements'], 'va': [va, 'elements'], 'u': [u, 'elements'], 'v': [v, 'elements'],
                    'zeta': [zeta, 'nodes'], 'temp': [temperature, 'nodes'], 'salinity': [salinity, 'nodes'],
                    'hyw': [hyw, 'nodes']}

        for nest in nests:
            for boundary in nest.boundaries:
                temp_indices = {'nodes': np.isin(nodes, boundary.nodes),
                                'elements': np.isin(elements, boundary.elements)}

                for var in out_dict:
                    if var == 'time':
                        pass
                    elif var in out_dict.keys():
                        this_index = temp_indices[out_dict[var][1]]
                        # Skip out if we don't have any indices for this index. This happens on the first boundary for
                        # elements.
                        if not np.any(this_index):
                            continue

                        try:
                            boundary_data = getattr(boundary.data, var)
                        except AttributeError:
                            continue

                        if adjust_tides is not None and var in adjust_tides:
                            # The harmonics are calculated -/+ one day
                            tide_times_choose = np.isin(boundary.tide.time, boundary.data.time.datetime)
                            boundary_data = boundary_data + getattr(boundary.tide, var)[tide_times_choose, :]

                        out_dict[var][0][..., this_index] = boundary_data
                    else:
                        raise ValueError('Unknown nest boundary variable {}'.format(var))

        ncopts = {}
        if 'ncopts' in kwargs:
            ncopts = kwargs['ncopts']
            kwargs.pop('ncopts')

        # Define the global attributes
        globals = {'type': 'FVCOM nestING TIME SERIES FILE',
                   'title': 'FVCOM nestING TYPE {} TIME SERIES data for open boundary'.format(type),
                   'history': 'File created using {} from PyFVCOM'.format(inspect.stack()[0][3]),
                   'filename': str(ncfile),
                   'Conventions': 'CF-1.0'}

        dims = {'nele': elements_number, 'node': nodes_number, 'time': 0, 'DateStrLen': 26, 'three': 3,
                'siglay': self.dims.layers, 'siglev': self.dims.levels}

        with WriteForcing(str(ncfile), dims, global_attributes=globals, clobber=True, format='NETCDF4', **kwargs) as nest_ncfile:
            # Add standard times.
            nest_ncfile.write_fvcom_time(self.time.datetime, ncopts=ncopts)

            # Add space variables.
            if self._debug:
                print('Adding x to netCDF')
            atts = {'units': 'meters', 'long_name': 'nodal x-coordinate'}
            nest_ncfile.add_variable('x', self.grid.x[nodes], ['node'], attributes=atts, ncopts=ncopts)

            if self._debug:
                print('Adding y to netCDF')
            atts = {'units': 'meters', 'long_name': 'nodal y-coordinate'}
            nest_ncfile.add_variable('y', self.grid.y[nodes], ['node'], attributes=atts, ncopts=ncopts)

            if self._debug:
                print('Adding lon to netCDF')
            atts = {'units': 'degrees_east', 'standard_name': 'longitude', 'long_name': 'nodal longitude'}
            nest_ncfile.add_variable('lon', self.grid.lon[nodes], ['node'], attributes=atts, ncopts=ncopts)

            if self._debug:
                print('Adding lat to netCDF')
            atts = {'units': 'degrees_north', 'standard_name': 'latitude', 'long_name': 'nodal latitude'}
            nest_ncfile.add_variable('lat', self.grid.lat[nodes], ['node'], attributes=atts, ncopts=ncopts)

            if self._debug:
                print('Adding xc to netCDF')
            atts = {'units': 'meters', 'long_name': 'zonal x-coordinate'}
            nest_ncfile.add_variable('xc', self.grid.xc[elements], ['nele'], attributes=atts, ncopts=ncopts)

            if self._debug:
                print('Adding yc to netCDF')
            atts = {'units': 'meters', 'long_name': 'zonal y-coordinate'}
            nest_ncfile.add_variable('yc', self.grid.yc[elements], ['nele'], attributes=atts, ncopts=ncopts)

            if self._debug:
                print('Adding lonc to netCDF')
            atts = {'units': 'degrees_east', 'standard_name': 'longitude', 'long_name': 'zonal longitude'}
            nest_ncfile.add_variable('lonc', self.grid.lonc[elements], ['nele'], attributes=atts, ncopts=ncopts)

            if self._debug:
                print('Adding latc to netCDF')
            atts = {'units': 'degrees_north', 'standard_name': 'latitude', 'long_name': 'zonal latitude'}
            nest_ncfile.add_variable('latc', self.grid.latc[elements], ['nele'], attributes=atts, ncopts=ncopts)

            if self._debug:
                print('Adding nv to netCDF')
            atts = {'long_name': 'nodes surrounding element'}
            nest_ncfile.add_variable('nv', self.grid.nv[:, elements], ['three', 'nele'], format='i4', attributes=atts, ncopts=ncopts)

            if self._debug:
                print('Adding siglay to netCDF')
            atts = {'long_name': 'Sigma Layers',
                    'standard_name': 'ocean_sigma/general_coordinate',
                    'positive': 'up',
                    'valid_min': -1.,
                    'valid_max': 0.,
                    'formula_terms': 'sigma: siglay eta: zeta depth: h'}
            nest_ncfile.add_variable('siglay', self.sigma.layers[nodes, :].T, ['siglay', 'node'], attributes=atts, ncopts=ncopts)

            if self._debug:
                print('Adding siglev to netCDF')
            atts = {'long_name': 'Sigma Levels',
                    'standard_name': 'ocean_sigma/general_coordinate',
                    'positive': 'up',
                    'valid_min': -1.,
                    'valid_max': 0.,
                    'formula_terms': 'sigma:siglev eta: zeta depth: h'}
            nest_ncfile.add_variable('siglev', self.sigma.levels[nodes, :].T, ['siglev', 'node'], attributes=atts, ncopts=ncopts)

            if self._debug:
                print('Adding siglay_center to netCDF')
            atts = {'long_name': 'Sigma Layers',
                    'standard_name': 'ocean_sigma/general_coordinate',
                    'positive': 'up',
                    'valid_min': -1.,
                    'valid_max': 0.,
                    'formula_terms': 'sigma: siglay_center eta: zeta_center depth: h_center'}
            nest_ncfile.add_variable('siglay_center', self.sigma.layers_center[elements, :].T, ['siglay', 'nele'], attributes=atts, ncopts=ncopts)

            if self._debug:
                print('Adding siglev_center to netCDF')
            atts = {'long_name': 'Sigma Levels',
                    'standard_name': 'ocean_sigma/general_coordinate',
                    'positive': 'up',
                    'valid_min': -1.,
                    'valid_max': 0.,
                    'formula_terms': 'sigma: siglev_center eta: zeta_center depth: h_center'}
            nest_ncfile.add_variable('siglev_center', self.sigma.levels_center[elements, :].T, ['siglev', 'nele'], attributes=atts, ncopts=ncopts)

            if self._debug:
                print('Adding h to netCDF')
            atts = {'long_name': 'Bathymetry',
                    'standard_name': 'sea_floor_depth_below_geoid',
                    'units': 'm',
                    'positive': 'down',
                    'grid': 'Bathymetry_mesh',
                    'coordinates': 'x y',
                    'type': 'data'}
            nest_ncfile.add_variable('h', self.grid.h[nodes], ['node'], attributes=atts, ncopts=ncopts)

            if self._debug:
                print('Adding h_center to netCDF')
            atts = {'long_name': 'Bathymetry',
                    'standard_name': 'sea_floor_depth_below_geoid',
                    'units': 'm',
                    'positive': 'down',
                    'grid': 'grid1 grid3',
                    'coordinates': 'latc lonc',
                    'grid_location': 'center'}
            nest_ncfile.add_variable('h_center', self.grid.h_center[elements], ['nele'], attributes=atts, ncopts=ncopts)

            if type == 3:
                if self._debug:
                    print('Adding weight_node to netCDF')
                atts = {'long_name': 'Weights for nodes in relaxation zone',
                        'units': 'no units',
                        'grid': 'fvcom_grid',
                        'type': 'data'}
                nest_ncfile.add_variable('weight_node', weight_nodes, ['time', 'node'], attributes=atts, ncopts=ncopts)

                if self._debug:
                    print('Adding weight_cell to netCDF')
                atts = {'long_name': 'Weights for elements in relaxation zone',
                        'units': 'no units',
                        'grid': 'fvcom_grid',
                        'type': 'data'}
                nest_ncfile.add_variable('weight_cell', weight_elements, ['time', 'nele'], attributes=atts, ncopts=ncopts)

            # Now all the data.
            if self._debug:
                print('Adding zeta to netCDF')
            atts = {'long_name': 'Water Surface Elevation',
                    'units': 'meters',
                    'positive': 'up',
                    'standard_name': 'sea_surface_height_above_geoid',
                    'grid': 'Bathymetry_Mesh',
                    'coordinates': 'time lat lon',
                    'type': 'data',
                    'location': 'node'}
            nest_ncfile.add_variable('zeta', out_dict['zeta'][0], ['time','node'], attributes=atts, ncopts=ncopts)

            if self._debug:
                print('Adding ua to netCDF')
            atts = {'long_name': 'Vertically Averaged x-velocity',
                    'units': 'meters  s-1',
                    'grid': 'fvcom_grid',
                    'type': 'data'}
            nest_ncfile.add_variable('ua', out_dict['ua'][0], ['time', 'nele'], attributes=atts, ncopts=ncopts)

            if self._debug:
                print('Adding va to netCDF')
            atts = {'long_name': 'Vertically Averaged y-velocity',
                    'units': 'meters  s-1',
                    'grid': 'fvcom_grid',
                    'type': 'data'}
            nest_ncfile.add_variable('va', out_dict['va'][0], ['time', 'nele'], attributes=atts, ncopts=ncopts)

            if self._debug:
                print('Adding u to netCDF')
            atts = {'long_name': 'Eastward Water Velocity',
                    'units': 'meters  s-1',
                    'standard_name': 'eastward_sea_water_velocity',
                    'grid': 'fvcom_grid',
                    'coordinates': 'time siglay latc lonc',
                    'type': 'data',
                    'location': 'face'}
            nest_ncfile.add_variable('u', out_dict['u'][0], ['time', 'siglay', 'nele'], attributes=atts, ncopts=ncopts)

            if self._debug:
                print('Adding v to netCDF')
            atts = {'long_name': 'Northward Water Velocity',
                    'units': 'meters  s-1',
                    'standard_name': 'Northward_sea_water_velocity',
                    'grid': 'fvcom_grid',
                    'coordinates': 'time siglay latc lonc',
                    'type': 'data',
                    'location': 'face'}
            nest_ncfile.add_variable('v', out_dict['v'][0], ['time', 'siglay', 'nele'], attributes=atts, ncopts=ncopts)

            if self._debug:
                print('Adding temp to netCDF')
            atts = {'long_name': 'Temperature',
                    'standard_name': 'sea_water_temperature',
                    'units': 'degrees Celcius',
                    'grid': 'fvcom_grid',
                    'coordinates': 'time siglay lat lon',
                    'type': 'data',
                    'location': 'node'}
            nest_ncfile.add_variable('temp', out_dict['temp'][0], ['time', 'siglay', 'node'], attributes=atts, ncopts=ncopts)

            if self._debug:
                print('Adding salinity to netCDF')
            atts = {'long_name': 'Salinity',
                    'standard_name': 'sea_water_salinity',
                    'units': '1e-3',
                    'grid': 'fvcom_grid',
                    'coordinates': 'time siglay lat lon',
                    'type': 'data',
                    'location': 'node'}
            nest_ncfile.add_variable('salinity', out_dict['salinity'][0], ['time', 'siglay', 'node'], attributes=atts, ncopts=ncopts)

            if self._debug:
                print('Adding hyw to netCDF')
            atts = {'long_name': 'hydro static vertical velocity',
                    'units': 'meters s-1',
                    'grid': 'fvcom_grid',
                    'type': 'data',
                    'coordinates': 'time siglev lat lon'}
            nest_ncfile.add_variable('hyw', out_dict['hyw'][0], ['time', 'siglev', 'node'], attributes=atts, ncopts=ncopts)

            if ersem_metadata is not None:
                for name in ersem_metadata:
                    if self._debug:
                        print(f'Adding {name} to netCDF')
                    # Convert the given metadata object to a dictionary for nest_ncfile.add_variable. Keep only certain
                    # attributes.
                    keep_me = ('long_name', 'units')
                    attribute_object = getattr(ersem_metadata, name)
                    atts = {i: getattr(attribute_object, i) for i in attribute_object if i in keep_me}
                    # Add the FVCOM grid type.
                    atts['grid'] = 'obc_grid'
                    # Collapse the data from all the open boundaries as we've done for temperature and salinity.
                    dump = np.full((time_number, self.dims.layers, nodes_number), np.nan)
                    for nest in self.nest:
                        for boundary in nest.boundaries:
                            if name == 'time':
                                pass
                            temp_nodes_index = np.isin(nodes, boundary.nodes)
                            dump[..., temp_nodes_index] = getattr(boundary.data, name)
                    nest_ncfile.add_variable(name, dump, ['time', 'siglay', 'node'], attributes=atts, ncopts=ncopts)

    def add_obc_types(self, types):
        """
        For each open boundary in self.boundaries, add a type.

        Parameters
        ----------
        types : int, list, optional
            The open boundary type. See the types listed in mod_obcs.F, lines 29 to 49, reproduced in the notes below
            for convenience. Defaults to 1 (prescribed surface elevation). If given as a list, there must be one
            value per open boundary.

        Provides
        --------
        Populates the self.boundaries open boundary objects with the relevant `type' attribute.

        """
        try:
            [_ for _ in types]
        except TypeError:
            types = [types for _ in len(self.open_boundaries)]

        for boundary, value in zip(self.open_boundaries, types):
            boundary.add_type(value)

    def write_obc(self, obc_file):
        """
        Write out the open boundary configuration data to an FVCOM-formatted ASCII file.

        Parameters
        ----------
        obc_file : str, pathlib.Path
            Path to the file to create.

        """

        # Work through all the open boundary objects collecting all the information we need and then dump that to file.
        types = []
        ids = []
        for boundary in self.open_boundaries:
            ids += boundary.nodes
            types += [boundary.type] * len(boundary.nodes)

        # I feel like this should be in self.dims.
        number_of_nodes = len(ids)

        with open(str(obc_file), 'w') as f:
            f.write('OBC Node Number = {:d}\n'.format(number_of_nodes))
            for count, node, obc_type in zip(np.arange(number_of_nodes) + 1, ids, types):
                f.write('{} {:d} {:d}\n'.format(count, node + 1, obc_type))

    def add_groundwater(self, locations, flux, temperature=15, salinity=35):
        """
        Add groundwater flux at the given location.

        Parameters
        ----------
        locations : list-like
            Positions of the groundwater source as an array of lon/lats ((x1, x2, x3), (y1, y2, y3)).
        flux : float
            The discharge in m^3/s for each location in `locations'.
        temperature : float, optional
            If given, the temperature of the groundwater input at each location in `locations' (Celsius). If omitted,
            15 Celsius.
        salinity : float, optional
            If given, the salinity of the groundwater input at each location in `locations' (PSU). If omitted, 35 PSU.

        """

        self.groundwater.flux = np.zeros((len(self.time.datetime), self.dims.node))
        self.groundwater.temperature = np.full((len(self.time.datetime), self.dims.node), temperature)
        self.groundwater.salinity = np.full((len(self.time.datetime), self.dims.node), salinity)

        for location in zip(locations[:, 0], locations[:, 1]):
            node_index = self.closest_node(location)
            self.groundwater.flux[:, node_index[0]] = flux
            self.groundwater.temperature[:, node_index[0]] = temperature
            self.groundwater.salinity[:, node_index[0]] = salinity

    def write_groundwater(self, output_file, surface=False, ncopts={'zlib': True, 'complevel': 7}, **kwargs):
        """
        Generate a groundwater forcing file for the given FVCOM domain from the data in self.groundwater object. It
        should contain flux, temp and salt attributes (generated from self.add_groundwater).

        Parameters
        ----------
        output_file : str, pathlib.Path
            File to which to write open boundary tidal elevation forcing data.
        surface : bool
            Set to True to generate a file for the experimental surface water input.
        ncopts : dict, optional
            Dictionary of options to use when creating the netCDF variables. Defaults to compression on.

        Remaining keyword arguments arguments are passed to WriteForcing.

        """

        name = 'GROUND'
        if surface:
            name = 'SURFACE'

        globals = {'type': f'FVCOM {name}WATER FORCING FILE',
                   'title': f'{name.title()}water input forcing time series',
                   'source': 'FVCOM grid (unstructured) surface forcing',
                   'history': 'File created using {} from PyFVCOM'.format(inspect.stack()[0][3])}
        # FVCOM checks for the existence of the nele dimension even though none of the groundwater data are specified
        # on elements.
        dims = {'node': self.dims.node, 'nele': self.dims.nele, 'time': 0, 'DateStrLen': 26}

        with WriteForcing(str(output_file), dims, global_attributes=globals, clobber=True, format='NETCDF4', **kwargs) as groundwater:
            # Add the variables.
            atts = {'long_name': f'{name.lower()}water volume flux',
                    'units': 'm3 s-1',
                    'grid': 'fvcom_grid',
                    'type': 'data'}
            groundwater.add_variable(f'{name.lower()}water_flux', self.groundwater.flux, ['time', 'node'],
                                     attributes=atts, ncopts=ncopts)
            atts = {'long_name': f'{name.lower()}water inflow temperature',
                    'units': 'degrees_C',
                    'grid': 'fvcom_grid',
                    'type': 'data'}
            groundwater.add_variable(f'{name.lower()}water_temp', self.groundwater.temperature, ['time', 'node'],
                                     attributes=atts, ncopts=ncopts)
            atts = {'long_name': f'{name.lower()}water inflow salinity', 'units': '1e-3',
                    'grid': 'fvcom_grid',
                    'type': 'data'}
            groundwater.add_variable(f'{name.lower()}water_salt', self.groundwater.salinity, ['time', 'node'],
                                     attributes=atts, ncopts=ncopts)
            groundwater.write_fvcom_time(self.time.datetime)

    def read_regular(self, *args, **kwargs):
        """
        Read regularly gridded model data and provides a RegularReader object which mimics a FileReader object.

        Parameters
        ----------
        regular : str, pathlib.Path
            Files to read.
        variables : list
            Variables to extract. Variables missing in the files raise an error.
        noisy : bool, optional
            Set to True to enable verbose output. Defaults to False.
        Remaining keyword arguments are passed to RegularReader.

        Returns
        -------
        regular_model : PyFVCOM.preproc.RegularReader
            A RegularReader object with the requested variables loaded.

        """

        self.regular = read_regular(*args, noisy=self.noisy, **kwargs)

    def subset_existing_nest(self, nest_file, new_nest_file):
        """
        Use the nested boundaries in this model to extract the corresponding data from the source `nest_file'. This
        is handy if you've already run a model but want fewer levels of nesting in your run.

        Parameters
        ----------
        nest_file : str, pathlib.Path
            The source nest file from which to extract the data.
        new_nest_file : str, pathlib.Path
            The new file to create.

        """

        # Aggregate the nested nodes and elements as well as the coordinates. Also check whether we're doing weighted
        # nesting.
        all_nests = [nest for i in self.nest for nest in i.boundaries]

        all_nodes = flatten_list([i.nodes for i in all_nests])
        nest_nodes, _node_idx = np.unique(all_nodes, return_index=True)
        # Preserve order
        _node_idx = np.sort(_node_idx)
        nest_nodes = np.asarray(all_nodes)[_node_idx]
        # Elements will have a None for the first boundary, so drop that here.
        all_elements = flatten_list([i.elements for i in all_nests if i.elements is not None])
        nest_elements, _elem_idx = np.unique(all_elements, return_index=True)
        # Preserve order
        _elem_idx = np.sort(_elem_idx)
        nest_elements = np.asarray(all_elements)[np.sort(_elem_idx)]
        del all_nodes, all_elements

        # Do we really need spherical here? Or would we be better off assuming everyone's running cartesian?
        nest_x, nest_y = self.grid.x[nest_nodes], self.grid.y[nest_nodes]
        nest_lon, nest_lat = self.grid.lon[nest_nodes], self.grid.lat[nest_nodes]
        nest_xc, nest_yc = self.grid.xc[nest_elements], self.grid.yc[nest_elements]
        nest_lonc, nest_latc = self.grid.lonc[nest_elements], self.grid.latc[nest_elements]

        weighted_nesting = False
        weighted = [hasattr(i, 'weight_node') for i in all_nests]
        if np.any(weighted):
            weighted_nesting = True

            # Get the weights from the boundaries.
            weights_nodes = np.asarray(flatten_list([i.weight_node for i in all_nests]))
            weights_elements = np.asarray(flatten_list([i.weight_element for i in all_nests if i.elements is not None]))

            # Drop the duplicated positions.
            weights_nodes = weights_nodes[_node_idx]
            weights_elements = weights_elements[_elem_idx]

        with Dataset(nest_file) as source, Dataset(new_nest_file, 'w') as dest:

            # Find indices in the source nesting file which match the positions we've selected here.
            source_x, source_y = source['x'][:], source['y'][:]
            source_xc, source_yc = source['xc'][:], source['yc'][:]

            # Find the nearest node in the supplied nest file. It may be that we extend this to interpolate in the
            # future as that would mean we can use quite different source nest files (or even any old model output)
            # as a source for a modified nest.
            new_nodes = []
            new_elements = []
            for node_x, node_y in zip(nest_x, nest_y):
                new_nodes.append(np.argmin(np.hypot(source_x - node_x,
                                                    source_y - node_y)))
            for elem_x, elem_y in zip(nest_xc, nest_yc):
                new_elements.append(np.argmin(np.hypot(source_xc - elem_x,
                                                       source_yc - elem_y)))

            # Convert to arrays for nicer slicing of the Dataset.variable objects.
            new_nodes = np.asarray(new_nodes)
            new_elements = np.asarray(new_elements)

            # Copy global attributes all at once via dictionary
            dest.setncatts(source.__dict__)
            # copy dimensions
            for name, dimension in source.dimensions.items():
                if self._noisy:
                    print('Cloning dimension {}...'.format(name), end=' ')
                if name == 'nele':
                    dest.createDimension(name, len(weights_elements))
                elif name == 'node':
                    dest.createDimension(name, len(weights_nodes))
                else:
                    dest.createDimension(name, (len(dimension) if not dimension.isunlimited() else None))
                if self._noisy:
                    print('done.')

            # Copy all file data, extracting only the indices we've identified for the subset nest.
            for name, variable in source.variables.items():
                if self._noisy:
                    print('Cloning variable {}...'.format(name), end=' ')
                x = dest.createVariable(name, variable.datatype, variable.dimensions)
                # Intercept variables with either a node or element dimension and subset accordingly.
                if 'nele' in source[name].dimensions:
                    x[:] = source[name][:][..., new_elements]
                elif 'node' in source[name].dimensions:
                    x[:] = source[name][:][..., new_nodes]
                else:
                    # Just copy everything over.
                    x[:] = source[name][:]
                # Copy variable attributes all at once via dictionary
                x.setncatts(source[name].__dict__)
                if self._noisy:
                    print('done.')

            if weighted_nesting:
                if self._noisy:
                    print('Adding weighted arrays...', end=' ')
                # Add the two new variables (weight_cell and weight_node)
                weight_cell = dest.createVariable('weight_cell', float, ('time', 'nele'))
                weight_cell[:] = np.tile(weights_elements, [source.dimensions['time'].size, 1])
                weight_cell.long_name = 'Weights for elements in relaxation zone'
                weight_cell.units = 'no units'
                weight_cell.grid = 'fvcom_grid'
                weight_cell.type = 'data'

                weight_node = dest.createVariable('weight_node', float, ('time', 'node'))
                weight_node[:] = np.tile(weights_nodes, [source.dimensions['time'].size, 1])
                weight_node.long_name = 'Weights for nodes in relaxation zone'
                weight_node.units = 'no units'
                weight_node.grid = 'fvcom_grid'
                weight_node.type = 'data'
                if self._noisy:
                    print('done.')

    def load_elevtide(self, elevtide):
        """
        Load a surface elevation forcing time series data set from a netCDF.

        Parameters
        ----------
        elevtide : str, pathlib.Path
            The path to the file to load.

        """

        # TODO: This needs more error checking (e.g. if no common nodes are found). We could also extend this to
        # interpolate a given elevtide file onto the current boundaries.

        ds = Dataset(elevtide)

        nodes = ds.variables['obc_nodes'][:] - 1  # python indexing
        elevation = ds.variables['elevation'][:]
        Times = ds.variables['Times'][:]
        datetimes = [datetime.strptime(''.join(t.astype(str)), '%Y-%m-%dT%H:%M:%S.%f') for t in Times]

        for boundary in self.open_boundaries:
            # Find the relevant time series from the set of nodes in the current boundary and those in the input file.
            mask = nodes == boundary.nodes
            setattr(boundary.tide, 'zeta', elevation[..., mask])
            setattr(boundary.tide, 'time', datetimes)

    def write_tsobc(self, tsobc_file, ersem_metadata=None, **kwargs):
        """
        Write out the interpolated boundary data (in self.open_boundaries[*].data) into the specified netCDF file.

        Parameters
        ----------
        tsobc_file : str, pathlib.Path
            Path to the output netCDF file to be created.
        ersem_metadata : PyFVCOM.utilities.general.PassiveStore, optional
            If we have ERSEM variables in each OpenBoundary object, we need corresponding metadata. This is the
            attributes object from the RegularReader output. If this argument is omitted but data exist in
            self.open_boundaries[*].data, they will not be written to file.

        Remaining kwargs are passed to WriteForcing with the exception of ncopts which is passed to
        WriteForcing.add_variable.

        """

        nodes = np.asarray(flatten_list([boundary.nodes for boundary in self.open_boundaries]))
        time_number = len(self.time.datetime)
        nodes_number = len(nodes)

        # Prepare the data.
        temperature = np.full((time_number, self.dims.layers, nodes_number), np.nan)
        salinity = np.full((time_number, self.dims.layers, nodes_number), np.nan)

        # Hold in dict to simplify the next for loop
        out_dict = {'temp': [temperature, 'nodes'], 'salinity': [salinity, 'nodes']}

        for boundary in self.open_boundaries:
            temp_nodes_index = np.isin(nodes, boundary.nodes)

            for var in out_dict:
                if var == 'time':
                    pass
                try:
                    out_dict[var][0][..., temp_nodes_index] = getattr(boundary.data, var)
                except AttributeError:
                    continue
                    raise AttributeError(f'Missing variable {var} from the boundary data.')

        ncopts = {}
        if 'ncopts' in kwargs:
            ncopts = kwargs['ncopts']
            kwargs.pop('ncopts')

        # Define the global attributes
        globals = {'type': 'FVCOM TIME SERIES OBC TS FILE',
                   'title': 'Open boundary temperature and salinity nudging',
                   'history': 'File created using {} from PyFVCOM'.format(inspect.stack()[0][3]),
                   'filename': str(tsobc_file),
                   'Conventions': 'CF-1.0'}

        dims = {'nobc': nodes_number, 'time': 0, 'DateStrLen': 26, 'siglay': self.dims.layers,
                'siglev': self.dims.levels}

        with WriteForcing(str(tsobc_file), dims, global_attributes=globals, clobber=True, format='NETCDF4', **kwargs) as ncfile:
            # Add standard times.
            ncfile.write_fvcom_time(self.time.datetime, ncopts=ncopts)

            # Add space variables.
            if self._debug:
                print('Adding siglay to netCDF')
            atts = {'long_name': 'Sigma Layers',
                    'standard_name': 'ocean_sigma/general_coordinate',
                    'positive': 'up',
                    'valid_min': -1.,
                    'valid_max': 0.,
                    'formula_terms': 'sigma: siglay eta: zeta depth: h'}
            ncfile.add_variable('siglay', self.sigma.layers[nodes, :].T, ['siglay', 'nobc'], attributes=atts, ncopts=ncopts)

            if self._debug:
                print('Adding siglev to netCDF')
            atts = {'long_name': 'Sigma Levels',
                    'standard_name': 'ocean_sigma/general_coordinate',
                    'positive': 'up',
                    'valid_min': -1.,
                    'valid_max': 0.,
                    'formula_terms': 'sigma:siglev eta: zeta depth: h'}
            ncfile.add_variable('siglev', self.sigma.levels[nodes, :].T, ['siglev', 'nobc'], attributes=atts, ncopts=ncopts)

            if self._debug:
                print('Adding obc_nodes to netCDF')
            atts = {'long_name': 'Open Boundary Node Number',
                    'grid': 'obc_grid',
                    'type': 'data'}
            # Offset node IDs for 1-indexing in FVCOM.
            ncfile.add_variable('obc_nodes', nodes + 1, ['nobc'], attributes=atts, ncopts=ncopts)

            if self._debug:
                print('Adding obc_h to netCDF')
            atts = {'long_name': 'Bathymetry',
                    'standard_name': 'sea_floor_depth_below_geoid',
                    'units': 'm',
                    'positive': 'down',
                    'grid': 'Bathymetry_mesh',
                    'coordinates': 'x y',
                    'type': 'data'}
            ncfile.add_variable('obc_h', self.grid.h[nodes], ['nobc'], attributes=atts, ncopts=ncopts)

            # Now the data.
            if self._debug:
                print('Adding obc_temp to netCDF')
            atts = {'long_name': 'sea_water_temperature',
                    'standard_name': 'sea_water_temperature',
                    'units': 'degrees Celcius',
                    'grid': 'fvcom_grid',
                    'coordinates': 'time siglay lat lon',
                    'type': 'data',
                    'location': 'node'}
            ncfile.add_variable('obc_temp', out_dict['temp'][0], ['time', 'siglay', 'nobc'], attributes=atts, ncopts=ncopts)

            if self._debug:
                print('Adding obc_salinity to netCDF')
            atts = {'long_name': 'Salinity',
                    'standard_name': 'sea_water_salinity',
                    'units': '1e-3',
                    'grid': 'fvcom_grid',
                    'coordinates': 'time siglay lat lon',
                    'type': 'data',
                    'location': 'node'}
            ncfile.add_variable('obc_salinity', out_dict['salinity'][0], ['time', 'siglay', 'nobc'], attributes=atts, ncopts=ncopts)

            if ersem_metadata is not None:
                for name in ersem_metadata:
                    # Convert the given metadata object to a dictionary for ncfile.add_variable. Keep only certain
                    # attributes.
                    if self._debug:
                        print(f'Adding {name} to netCDF')
                    keep_me = ('long_name', 'units')
                    attribute_object = getattr(ersem_metadata, name)
                    atts = {i: getattr(attribute_object, i) for i in attribute_object if i in keep_me}
                    # Add the FVCOM grid type.
                    atts['grid'] = 'obc_grid'
                    # Collapse the data from all the open boundaries as we've done for temperature and salinity.
                    dump = np.full((time_number, self.dims.layers, nodes_number), np.nan)
                    for boundary in self.open_boundaries:
                        if name == 'time':
                            pass
                        temp_nodes_index = np.isin(nodes, boundary.nodes)
                        # Data are interpolated with dimensions ordered ['time', 'depth', 'space'] whereas we need to
                        # transpose for writing out.
                        dump[..., temp_nodes_index] = getattr(boundary.data, name).T
                    ncfile.add_variable(name, dump, ['time', 'siglay', 'nobc'], attributes=atts, ncopts=ncopts)


class NameListEntry(object):

    def __init__(self, name, value, type='s', no_quote_string=False):
        """
        Hold a namelist entry with its name, value and, optionally, format type.

        Parameters
        ----------
        name : str
            The namelist entry name.
        value : str, bool
            The namelist entry value. Boolean values are automatically converted to the corresponding FVCOM 'T' and
            'F' values. 'T'/'F' values are also always unquoted.
        type : str, optional
            The namelist entry type as a string formatting specifier (e.g. '.03f' for zero padded float to three
            decimal points, '2d' for integers with two figures). If omitted, the type is 's'.
        no_quote_string : bool
            If set to True, remove quotes around the entry. This is useful if you want to pass a pre-formatted string
            of integers, for example. Defaults to False (strings are quoted).

        """

        self.name = name
        self.value = value
        self.type = type
        self._no_quote_string = no_quote_string

        # Convert True/False to T/F.
        if isinstance(value, bool):
            self.value = str(value)[0]

        # Convert 'T'/'S' strings to be unquoted when writing out.
        if self.value in ('T', 'F'):
            self._no_quote_string = True

    def string(self):
        """
        Return the current namelist entry as an appropriately formatted string:

        " {self.name = {self.value:{self.type}}\n"

        """

        if self.type == 's':
            if self._no_quote_string:
                string = f" {self.name} = {self.value:{self.type}}"
            else:
                string = f" {self.name} = '{self.value:{self.type}}'"
        else:
            string = f" {self.name} = {self.value:{self.type}}"

        return string

    def tolist(self):
        """
        Return the current name, value and type as a list (in that order).

        Returns
        -------
        as_list : list
            The current object as a list.

        """

        return [self.name, self.value, self.type]


class ModelNameList(object):
    """
    Class to handle generating FVCOM namelists.

    """

    def __init__(self, casename='casename', fabm=False):
        """
        Create an object with a default FVCOM namelist configuration.

        Mandatory fields are self.config['NML_CASE'] START_DATE and self.config['NML_CASE'] END_DATE. Everything
        else is pre-populated with default options.

        Python True/False is supported (as well as T/F strings) for enabling/disabling things in the namelist.

        - The no forcing at all (surface or open boundary).
        - Temperature and salinity are deactivated.
        - The intial condition is 15 Celsius / 35 PSU across the domain.
        - The velocity field is zero everywhere.
        - The startup type is a cold start.
        - There are no rivers.
        - Data assimilation is disabled.
        - Output is instantaneous hourly for for all non-input variables.
        - A restart file is enabled with daily outputs.
        - Time-averaged output is off.
        - There are no probes or stations.

        Parameters
        ----------
        casename : str, optional
            The model casename. This used to define the initial model input file names. If omitted, it is set as
            'casename'.
        fabm : bool, optional
            Enable FABM-specific outputs in the namelist. This is mainly the output controls in NML_NETCDF and
            NML_NETCDF_AV and the whole NML_FABM section.

        Attributes
        ----------
        config : dict
            The namelist configuration dictionary. Each key is an NML_ section and each value within is a list of the
            entries as NameListEntry objects.

        Methods
        -------
        index : find the index for a given entry in an NML_ section.
        value : return the value for a given entry in an NML_ section.
        update : update either the value or type of a given entry in an NML_ section.


        """

        # TODO: Add a sediments class.

        self._casename = casename
        self._fabm = fabm

        # Initialise all the namelist sections with default values.
        self.config = {'NML_CASE':
                           [NameListEntry('CASE_TITLE', 'PyFVCOM default CASE_TITLE'),
                            NameListEntry('TIMEZONE', 'UTC'),
                            NameListEntry('DATE_FORMAT', 'YMD'),
                            NameListEntry('DATE_REFERENCE', 'default'),
                            NameListEntry('START_DATE', None),
                            NameListEntry('END_DATE', None)],
                       'NML_STARTUP':
                           [NameListEntry('STARTUP_TYPE', 'coldstart'),
                            NameListEntry('STARTUP_FILE', f'{self._casename}_restart.nc'),
                            NameListEntry('STARTUP_UV_TYPE', 'default'),
                            NameListEntry('STARTUP_TURB_TYPE', 'default'),
                            NameListEntry('STARTUP_TS_TYPE', 'constant'),
                            NameListEntry('STARTUP_T_VALS', 15.0, 'f'),
                            NameListEntry('STARTUP_S_VALS', 35.0, 'f'),
                            NameListEntry('STARTUP_U_VALS', 0.0, 'f'),
                            NameListEntry('STARTUP_V_VALS', 0.0, 'f'),
                            NameListEntry('STARTUP_DMAX', -3.0, 'f')],
                       'NML_IO':
                           [NameListEntry('INPUT_DIR', './input'),
                            NameListEntry('OUTPUT_DIR', './output'),
                            NameListEntry('IREPORT', 300, 'd'),
                            NameListEntry('VISIT_ALL_VARS', 'F'),
                            NameListEntry('WAIT_FOR_VISIT', 'F'),
                            NameListEntry('USE_MPI_IO_MODE', 'F')],
                       'NML_INTEGRATION':
                           [NameListEntry('EXTSTEP_SECONDS', 1.0, 'f'),
                            NameListEntry('ISPLIT', 10, 'd'),
                            NameListEntry('IRAMP', 1, 'd'),
                            NameListEntry('MIN_DEPTH', 0.2, 'f'),
                            NameListEntry('STATIC_SSH_ADJ', 0.0, 'f')],
                       'NML_RESTART':
                           [NameListEntry('RST_ON', 'T'),
                            NameListEntry('RST_FIRST_OUT', None),
                            NameListEntry('RST_OUT_INTERVAL', 'seconds=86400.'),
                            NameListEntry('RST_OUTPUT_STACK', 0, 'd')],
                       'NML_NETCDF':
                           [NameListEntry('NC_ON', 'T'),
                            NameListEntry('NC_FIRST_OUT', None),
                            NameListEntry('NC_OUT_INTERVAL', 'seconds=900.'),
                            NameListEntry('NC_OUTPUT_STACK', 0, 'd'),
                            NameListEntry('NC_SUBDOMAIN_FILES', 'FVCOM'),
                            NameListEntry('NC_GRID_METRICS', 'T'),
                            NameListEntry('NC_FILE_DATE', 'T'),
                            NameListEntry('NC_VELOCITY', 'T'),
                            NameListEntry('NC_SALT_TEMP', 'T'),
                            NameListEntry('NC_TURBULENCE', 'T'),
                            NameListEntry('NC_AVERAGE_VEL', 'T'),
                            NameListEntry('NC_VERTICAL_VEL', 'T'),
                            NameListEntry('NC_WIND_VEL', 'F'),
                            NameListEntry('NC_WIND_STRESS', 'F'),
                            NameListEntry('NC_EVAP_PRECIP', 'F'),
                            NameListEntry('NC_SURFACE_HEAT', 'F'),
                            NameListEntry('NC_GROUNDWATER', 'F'),
                            NameListEntry('NC_BIO', 'F'),
                            NameListEntry('NC_WQM', 'F'),
                            NameListEntry('NC_VORTICITY', 'F')],
                       'NML_NETCDF_AV':
                           [NameListEntry('NCAV_ON', 'F'),
                            NameListEntry('NCAV_FIRST_OUT', None),
                            NameListEntry('NCAV_OUT_INTERVAL', 'seconds=86400.'),
                            NameListEntry('NCAV_OUTPUT_STACK', 0, 'd'),
                            NameListEntry('NCAV_GRID_METRICS', 'T'),
                            NameListEntry('NCAV_FILE_DATE', 'T'),
                            NameListEntry('NCAV_VELOCITY', 'T'),
                            NameListEntry('NCAV_SALT_TEMP', 'T'),
                            NameListEntry('NCAV_TURBULENCE', 'T'),
                            NameListEntry('NCAV_AVERAGE_VEL', 'T'),
                            NameListEntry('NCAV_VERTICAL_VEL', 'T'),
                            NameListEntry('NCAV_WIND_VEL', 'F'),
                            NameListEntry('NCAV_WIND_STRESS', 'F'),
                            NameListEntry('NCAV_EVAP_PRECIP', 'F'),
                            NameListEntry('NCAV_SURFACE_HEAT', 'F'),
                            NameListEntry('NCAV_GROUNDWATER', 'F'),
                            NameListEntry('NCAV_BIO', 'F'),
                            NameListEntry('NCAV_WQM', 'F'),
                            NameListEntry('NCAV_VORTICITY', 'F')],
                       'NML_SURFACE_FORCING':
                           [NameListEntry('WIND_ON', 'F'),
                            NameListEntry('WIND_TYPE', 'speed'),
                            NameListEntry('WIND_FILE', f'{self._casename}_wnd.nc'),
                            NameListEntry('WIND_KIND', 'variable'),
                            NameListEntry('WIND_X', 5.0, 'f'),
                            NameListEntry('WIND_Y', 5.0, 'f'),
                            NameListEntry('HEATING_ON', 'F'),
                            NameListEntry('HEATING_TYPE', 'flux'),
                            NameListEntry('HEATING_KIND', 'variable'),
                            NameListEntry('HEATING_FILE', f'{self._casename}_wnd.nc'),
                            NameListEntry('HEATING_LONGWAVE_LENGTHSCALE', 0.7, 'f'),
                            NameListEntry('HEATING_LONGWAVE_PERCTAGE', 10, 'f'),
                            NameListEntry('HEATING_SHORTWAVE_LENGTHSCALE', 1.1, 'f'),
                            NameListEntry('HEATING_RADIATION', 0.0, 'f'),
                            NameListEntry('HEATING_NETFLUX', 0.0, 'f'),
                            NameListEntry('PRECIPITATION_ON', 'F'),
                            NameListEntry('PRECIPITATION_KIND', 'variable'),
                            NameListEntry('PRECIPITATION_FILE', f'{self._casename}_wnd.nc'),
                            NameListEntry('PRECIPITATION_PRC', 0.0, 'f'),
                            NameListEntry('PRECIPITATION_EVP', 0.0, 'f'),
                            NameListEntry('AIRPRESSURE_ON', 'F'),
                            NameListEntry('AIRPRESSURE_KIND', 'variable'),
                            NameListEntry('AIRPRESSURE_FILE', f'{self._casename}_wnd.nc'),
                            NameListEntry('AIRPRESSURE_VALUE', 0.0, 'f'),
                            NameListEntry('WAVE_ON', 'F'),
                            NameListEntry('WAVE_FILE', f'{self._casename}_wav.nc'),
                            NameListEntry('WAVE_KIND', 'constant'),
                            NameListEntry('WAVE_HEIGHT', 0.0, 'f'),
                            NameListEntry('WAVE_LENGTH', 0.0, 'f'),
                            NameListEntry('WAVE_DIRECTION', 0.0, 'f'),
                            NameListEntry('WAVE_PERIOD', 0.0, 'f'),
                            NameListEntry('WAVE_PER_BOT', 0.0, 'f'),
                            NameListEntry('WAVE_UB_BOT', 0.0, 'f')],
                       'NML_HEATING_CALCULATED':
                           [NameListEntry('HEATING_CALCULATE_ON', 'F'),
                            NameListEntry('HEATING_CALCULATE_TYPE', 'flux'),
                            NameListEntry('HEATING_CALCULATE_FILE', f'{self._casename}_wnd.nc'),
                            NameListEntry('HEATING_CALCULATE_KIND', 'variable'),
                            NameListEntry('ZUU', 10.0, 'f'),
                            NameListEntry('ZTT', 2.0, 'f'),
                            NameListEntry('ZQQ', 2.0, 'f'),
                            NameListEntry('AIR_TEMPERATURE', 0.0, 'f'),
                            NameListEntry('RELATIVE_HUMIDITY', 0.0, 'f'),
                            NameListEntry('SURFACE_PRESSURE', 0.0, 'f'),
                            NameListEntry('LONGWAVE_RADIATION', 0.0, 'f'),
                            NameListEntry('SHORTWAVE_RADIATION', 0.0, 'f'),
                            NameListEntry('HEATING_LONGWAVE_PERCTAGE_IN_HEATFLUX', 0.78, 'f'),
                            NameListEntry('HEATING_LONGWAVE_LENGTHSCALE_IN_HEATFLUX', 1.4, 'f'),
                            NameListEntry('HEATING_SHORTWAVE_LENGTHSCALE_IN_HEATFLUX', 6.3, 'f')],
                       'NML_PHYSICS':
                           [NameListEntry('HORIZONTAL_MIXING_TYPE', 'closure'),
                            NameListEntry('HORIZONTAL_MIXING_KIND', 'constant'),
                            NameListEntry('HORIZONTAL_MIXING_COEFFICIENT', 0.1, 'f'),
                            NameListEntry('HORIZONTAL_PRANDTL_NUMBER', 1.0, 'f'),
                            NameListEntry('VERTICAL_MIXING_TYPE', 'closure'),
                            NameListEntry('VERTICAL_MIXING_COEFFICIENT', 0.2, 'f'),
                            NameListEntry('VERTICAL_PRANDTL_NUMBER', 1.0, 'f'),
                            NameListEntry('BOTTOM_ROUGHNESS_MINIMUM', 0.0001, 'f'),
                            NameListEntry('BOTTOM_ROUGHNESS_LENGTHSCALE', -1, 'f'),
                            NameListEntry('BOTTOM_ROUGHNESS_KIND', 'static'),
                            NameListEntry('BOTTOM_ROUGHNESS_TYPE', 'orig'),
                            NameListEntry('BOTTOM_ROUGHNESS_FILE', f'{self._casename}_roughness.nc'),
                            NameListEntry('CONVECTIVE_OVERTURNING', 'F'),
                            NameListEntry('SCALAR_POSITIVITY_CONTROL', 'T'),
                            NameListEntry('BAROTROPIC', 'F'),
                            NameListEntry('BAROCLINIC_PRESSURE_GRADIENT', 'sigma levels'),
                            NameListEntry('SEA_WATER_DENSITY_FUNCTION', 'dens2'),
                            NameListEntry('RECALCULATE_RHO_MEAN', 'F'),
                            NameListEntry('INTERVAL_RHO_MEAN', 'days=1.0'),
                            NameListEntry('TEMPERATURE_ACTIVE', 'F'),
                            NameListEntry('SALINITY_ACTIVE', 'F'),
                            NameListEntry('SURFACE_WAVE_MIXING', 'F'),
                            NameListEntry('WETTING_DRYING_ON', 'T'),
                            NameListEntry('NOFLUX_BOT_CONDITION', 'T'),
                            NameListEntry('ADCOR_ON', 'T'),
                            NameListEntry('EQUATOR_BETA_PLANE', 'F'),
                            NameListEntry('BACKWARD_ADVECTION', 'F'),
                            NameListEntry('BACKWARD_STEP', 1, 'd')],
                       'NML_RIVER_TYPE':
                           [NameListEntry('RIVER_NUMBER', 0, 'd'),
                            NameListEntry('RIVER_KIND', 'variable'),
                            NameListEntry('RIVER_TS_SETTING', 'calculated'),
                            NameListEntry('RIVER_INFLOW_LOCATION', 'node'),
                            NameListEntry('RIVER_INFO_FILE', f'{self._casename}_riv.nml')],
                       'NML_OPEN_BOUNDARY_CONTROL':
                           [NameListEntry('OBC_ON', 'F'),
                            NameListEntry('OBC_NODE_LIST_FILE', f'{self._casename}_obc.dat'),
                            NameListEntry('OBC_ELEVATION_FORCING_ON', 'F'),
                            NameListEntry('OBC_ELEVATION_FILE', f'{self._casename}_elevtide.nc'),
                            NameListEntry('OBC_TS_TYPE', 3, 'd'),
                            NameListEntry('OBC_TEMP_NUDGING', 'F'),
                            NameListEntry('OBC_TEMP_FILE', f'{self._casename}_tsobc.nc'),
                            NameListEntry('OBC_TEMP_NUDGING_TIMESCALE', 0.0001736111, '.10f'),
                            NameListEntry('OBC_SALT_NUDGING', 'F'),
                            NameListEntry('OBC_SALT_FILE', f'{self._casename}_tsobc.nc'),
                            NameListEntry('OBC_SALT_NUDGING_TIMESCALE', 0.0001736111, '.10f'),
                            NameListEntry('OBC_MEANFLOW', 'F'),
                            NameListEntry('OBC_MEANFLOW_FILE', f'{self._casename}_meanflow.nc'),
                            NameListEntry('OBC_TIDEOUT_INITIAL', 1, 'd'),
                            NameListEntry('OBC_TIDEOUT_INTERVAL', 900, 'd'),
                            NameListEntry('OBC_LONGSHORE_FLOW_ON', 'F'),
                            NameListEntry('OBC_LONGSHORE_FLOW_FILE', f'{self._casename}_lsf.dat')],
                       'NML_GRID_COORDINATES':
                           [NameListEntry('GRID_FILE', f'{self._casename}_grd.dat'),
                            NameListEntry('GRID_FILE_UNITS', 'meters'),
                            NameListEntry('PROJECTION_REFERENCE', 'proj=utm +ellps=WGS84 +zone=30'),
                            NameListEntry('SIGMA_LEVELS_FILE', f'{self._casename}_sigma.dat'),
                            NameListEntry('DEPTH_FILE', f'{self._casename}_dep.dat'),
                            NameListEntry('CORIOLIS_FILE', f'{self._casename}_cor.dat'),
                            NameListEntry('SPONGE_FILE', f'{self._casename}_spg.dat')],
                       'NML_GROUNDWATER':
                           [NameListEntry('GROUNDWATER_ON', 'F'),
                            NameListEntry('GROUNDWATER_TEMP_ON', 'F'),
                            NameListEntry('GROUNDWATER_SALT_ON', 'F'),
                            NameListEntry('GROUNDWATER_KIND', 'none'),
                            NameListEntry('GROUNDWATER_FILE', f'{self._casename}_groundwater.nc'),
                            NameListEntry('GROUNDWATER_FLOW', 0.0, 'f'),
                            NameListEntry('GROUNDWATER_TEMP', 0.0, 'f'),
                            NameListEntry('GROUNDWATER_SALT', 0.0, 'f')],
                       'NML_LAG':
                           [NameListEntry('LAG_PARTICLES_ON', 'F'),
                            NameListEntry('LAG_START_FILE', f'{self._casename}_lag_init.nc'),
                            NameListEntry('LAG_OUT_FILE', f'{self._casename}_lag_out.nc'),
                            NameListEntry('LAG_FIRST_OUT', 'cycle=0'),
                            NameListEntry('LAG_RESTART_FILE', f'{self._casename}_lag_restart.nc'),
                            NameListEntry('LAG_OUT_INTERVAL', 'cycle=30'),
                            NameListEntry('LAG_SCAL_CHOICE', 'none')],
                       'NML_ADDITIONAL_MODELS':
                           [NameListEntry('DATA_ASSIMILATION', 'F'),
                            NameListEntry('DATA_ASSIMILATION_FILE', f'{self._casename}_run.nml'),
                            NameListEntry('BIOLOGICAL_MODEL', 'F'),
                            NameListEntry('STARTUP_BIO_TYPE', 'observed'),
                            NameListEntry('SEDIMENT_MODEL', 'F'),
                            NameListEntry('SEDIMENT_MODEL_FILE', 'none'),
                            NameListEntry('SEDIMENT_PARAMETER_TYPE', 'none'),
                            NameListEntry('SEDIMENT_PARAMETER_FILE', 'none'),
                            NameListEntry('BEDFLAG_TYPE', 'none'),
                            NameListEntry('BEDFLAG_FILE', 'none'),
                            NameListEntry('ICING_MODEL', 'F'),
                            NameListEntry('ICING_FORCING_FILE', 'none'),
                            NameListEntry('ICING_FORCING_KIND', 'none'),
                            NameListEntry('ICING_AIR_TEMP', 0.0, 'f'),
                            NameListEntry('ICING_WSPD', 0.0, 'f'),
                            NameListEntry('ICE_MODEL', 'F'),
                            NameListEntry('ICE_FORCING_FILE', 'none'),
                            NameListEntry('ICE_FORCING_KIND', 'none'),
                            NameListEntry('ICE_SEA_LEVEL_PRESSURE', 0.0, 'f'),
                            NameListEntry('ICE_AIR_TEMP', 0.0, 'f'),
                            NameListEntry('ICE_SPEC_HUMIDITY', 0.0, 'f'),
                            NameListEntry('ICE_SHORTWAVE', 0.0, 'f'),
                            NameListEntry('ICE_CLOUD_COVER', 0.0, 'f')],
                       'NML_PROBES':
                           [NameListEntry('PROBES_ON', 'F'),
                            NameListEntry('PROBES_NUMBER', 0, 'd'),
                            NameListEntry('PROBES_FILE', f'{self._casename}_probes.nml')],
                       'NML_STATION_TIMESERIES':
                           [NameListEntry('OUT_STATION_TIMESERIES_ON', 'F'),
                            NameListEntry('STATION_FILE', f'{self._casename}_station.dat'),
                            NameListEntry('LOCATION_TYPE', 'node'),
                            NameListEntry('OUT_ELEVATION', 'F'),
                            NameListEntry('OUT_VELOCITY_3D', 'F'),
                            NameListEntry('OUT_VELOCITY_2D', 'F'),
                            NameListEntry('OUT_WIND_VELOCITY', 'F'),
                            NameListEntry('OUT_SALT_TEMP', 'F'),
                            NameListEntry('OUT_INTERVAL', 'seconds= 360.0')],
                       'NML_NESTING':
                           [NameListEntry('NESTING_ON', 'F'),
                            NameListEntry('NESTING_BLOCKSIZE', 10, 'd'),
                            NameListEntry('NESTING_TYPE', 1, 'd'),
                            NameListEntry('NESTING_FILE_NAME', f'{self._casename}_nest.nc')],
                       'NML_NCNEST':
                           [NameListEntry('NCNEST_ON', 'F'),
                            NameListEntry('NCNEST_BLOCKSIZE', 10, 'd'),
                            NameListEntry('NCNEST_NODE_FILES', ''),
                            NameListEntry('NCNEST_OUT_INTERVAL', 'seconds=900.0')],
                       'NML_NCNEST_WAVE':
                           [NameListEntry('NCNEST_ON_WAVE', 'F'),
                            NameListEntry('NCNEST_TYPE_WAVE', 'spectral density'),
                            NameListEntry('NCNEST_BLOCKSIZE_WAVE', -1, 'd'),
                            NameListEntry('NCNEST_NODE_FILES_WAVE', 'none')],
                       'NML_BOUNDSCHK':
                           [NameListEntry('BOUNDSCHK_ON', 'F'),
                            NameListEntry('CHK_INTERVAL', 1, 'd'),
                            NameListEntry('VELOC_MAG_MAX', 6.5, 'f'),
                            NameListEntry('ZETA_MAG_MAX', 10.0, 'f'),
                            NameListEntry('TEMP_MAX', 30.0, 'f'),
                            NameListEntry('TEMP_MIN', -4.0, 'f'),
                            NameListEntry('SALT_MAX', 40.0, 'f'),
                            NameListEntry('SALT_MIN', -0.5, 'f')],
                       'NML_DYE_RELEASE':
                           [NameListEntry('DYE_ON', 'F'),
                            NameListEntry('DYE_RELEASE_START', None),
                            NameListEntry('DYE_RELEASE_STOP', None),
                            NameListEntry('KSPE_DYE', 1, 'd'),
                            NameListEntry('MSPE_DYE', 1, 'd'),
                            NameListEntry('K_SPECIFY', 1, 'd'),
                            NameListEntry('M_SPECIFY', 1, 'd'),
                            NameListEntry('DYE_SOURCE_TERM', 1.0, 'f')],
                       'NML_PWP':
                           [NameListEntry('UPPER_DEPTH_LIMIT', 20.0, 'f'),
                            NameListEntry('LOWER_DEPTH_LIMIT', 200.0, 'f'),
                            NameListEntry('VERTICAL_RESOLUTION', 1.0, 'f'),
                            NameListEntry('BULK_RICHARDSON', 0.65, 'f'),
                            NameListEntry('GRADIENT_RICHARDSON', 0.25, 'f')],
                       'NML_SST_ASSIMILATION':
                           [NameListEntry('SST_ASSIM', 'F'),
                            NameListEntry('SST_ASSIM_FILE', f'{self._casename}_sst.nc'),
                            NameListEntry('SST_RADIUS', 0.0, 'f'),
                            NameListEntry('SST_WEIGHT_MAX', 1.0, 'f'),
                            NameListEntry('SST_TIMESCALE', 0.0, 'f'),
                            NameListEntry('SST_TIME_WINDOW', 0.0, 'f'),
                            NameListEntry('SST_N_PER_INTERVAL', 0.0, 'f')],
                       'NML_SSTGRD_ASSIMILATION':
                           [NameListEntry('SSTGRD_ASSIM', 'F'),
                            NameListEntry('SSTGRD_ASSIM_FILE', f'{self._casename}_sstgrd.nc'),
                            NameListEntry('SSTGRD_WEIGHT_MAX', 0.5, 'f'),
                            NameListEntry('SSTGRD_TIMESCALE', 0.0001, 'f'),
                            NameListEntry('SSTGRD_TIME_WINDOW', 1.0, 'f'),
                            NameListEntry('SSTGRD_N_PER_INTERVAL', 24.0, 'f')],
                       'NML_SSHGRD_ASSIMILATION':
                           [NameListEntry('SSHGRD_ASSIM', 'F'),
                            NameListEntry('SSHGRD_ASSIM_FILE', f'{self._casename}_sshgrd.nc'),
                            NameListEntry('SSHGRD_WEIGHT_MAX', 0.0, 'f'),
                            NameListEntry('SSHGRD_TIMESCALE', 0.0, 'f'),
                            NameListEntry('SSHGRD_TIME_WINDOW', 0.0, 'f'),
                            NameListEntry('SSHGRD_N_PER_INTERVAL', 0.0, 'f')],
                       'NML_TSGRD_ASSIMILATION':
                           [NameListEntry('TSGRD_ASSIM', 'F'),
                            NameListEntry('TSGRD_ASSIM_FILE', f'{self._casename}_tsgrd.nc'),
                            NameListEntry('TSGRD_WEIGHT_MAX', 0.0, 'f'),
                            NameListEntry('TSGRD_TIMESCALE', 0.0, 'f'),
                            NameListEntry('TSGRD_TIME_WINDOW', 0.0, 'f'),
                            NameListEntry('TSGRD_N_PER_INTERVAL', 0.0, 'f')],
                       'NML_CUR_NGASSIMILATION':
                           [NameListEntry('CUR_NGASSIM', 'F'),
                            NameListEntry('CUR_NGASSIM_FILE', f'{self._casename}_cur.nc'),
                            NameListEntry('CUR_NG_RADIUS', 0.0, 'f'),
                            NameListEntry('CUR_GAMA', 0.0, 'f'),
                            NameListEntry('CUR_GALPHA', 0.0, 'f'),
                            NameListEntry('CUR_NG_ASTIME_WINDOW', 0.0, 'f')],
                       'NML_CUR_OIASSIMILATION':
                           [NameListEntry('CUR_OIASSIM', 'F'),
                            NameListEntry('CUR_OIASSIM_FILE', f'{self._casename}_curoi.nc'),
                            NameListEntry('CUR_OI_RADIUS', 0.0, 'f'),
                            NameListEntry('CUR_OIGALPHA', 0.0, 'f'),
                            NameListEntry('CUR_OI_ASTIME_WINDOW', 0.0, 'f'),
                            NameListEntry('CUR_N_INFLU', 0.0, 'f'),
                            NameListEntry('CUR_NSTEP_OI', 0.0, 'f')],
                       'NML_TS_NGASSIMILATION':
                           [NameListEntry('TS_NGASSIM', 'F'),
                            NameListEntry('TS_NGASSIM_FILE', f'{self._casename}_ts.nc'),
                            NameListEntry('TS_NG_RADIUS', 0.0, 'f'),
                            NameListEntry('TS_GAMA', 0.0, 'f'),
                            NameListEntry('TS_GALPHA', 0.0, 'f'),
                            NameListEntry('TS_NG_ASTIME_WINDOW', 0.0, 'f')],
                       'NML_TS_OIASSIMILATION':
                           [NameListEntry('TS_OIASSIM', 'F'),
                            NameListEntry('TS_OIASSIM_FILE', f'{self._casename}_tsoi.nc'),
                            NameListEntry('TS_OI_RADIUS', 0.0, 'f'),
                            NameListEntry('TS_OIGALPHA', 0.0, 'f'),
                            NameListEntry('TS_OI_ASTIME_WINDOW', 0.0, 'f'),
                            NameListEntry('TS_MAX_LAYER', 0.0, 'f'),
                            NameListEntry('TS_N_INFLU', 0.0, 'f'),
                            NameListEntry('TS_NSTEP_OI', 0.0, 'f')]}

        if self._fabm:
            # Update existing configuration sections.
            self.config['NML_NETCDF'].append(NameListEntry('NC_FABM', 'F'))
            self.config['NML_NETCDF_AV'].append(NameListEntry('NCAV_FABM', 'F'))
            self.config['NML_OPEN_BOUNDARY_CONTROL'] += [NameListEntry('OBC_FABM_NUDGING', 'F'),
                                                         NameListEntry('OBC_FABM_FILE', f'{self._casename}_ERSEMobc.nc'),
                                                         NameListEntry('OBC_FABM_NUDGING_TIMESCALE', 0.0001736111, '.10f')]
            self.config['NML_NESTING'].append(NameListEntry('FABM_NESTING_ON', 'F'))
            self.config['NML_ADDITIONAL_MODELS'].append(NameListEntry('FABM_MODEL', 'F'))
            # Add the main FABM section.
            self.config['NML_FABM'] = [NameListEntry('STARTUP_FABM_TYPE', 'set values'),
                                       NameListEntry('USE_FABM_BOTTOM_THICKNESS', 'F'),
                                       NameListEntry('USE_FABM_SALINITY', 'F'),
                                       NameListEntry('FABM_DEBUG', 'F'),
                                       NameListEntry('FABM_DIAG_OUT', 'T')]

    def index(self, section, entry):
        """
        For the given namelist section, find the index of the `entry'.

        Parameters
        ----------
        section : str
            The NML_`section' name.
        entry : str
            The entry name within NML_`section'.

        Returns
        -------
        index : str, int, float
            The index for the NML_`section' `entry'.

        """

        # Remove leading "&" in case we've copy-pasted carelessly.
        if section.startswith('&'):
            section = section[1:]

        if section not in self.config:
            raise KeyError(f'{section} is not defined in this namelist configuration.')

        try:
            index = [i.name for i in self.config[section]].index(entry)
        except ValueError:
            raise ValueError(f'{entry} is not defined in this namelist {section} configuration.')

        return index

    def value(self, section, entry):
        """
        For the given namelist section, find the value for `entry'.

        Parameters
        ----------
        section : str
            The NML_`section' name.
        entry : str
            The entry name within NML_`section'.

        Returns
        -------
        value : str, int, float
            The value for the NML_`section' `entry'.

        """

        # Remove leading "&" in case we've copy-pasted carelessly.
        if section.startswith('&'):
            section = section[1:]

        if section not in self.config:
            raise KeyError(f'{section} is not defined in this namelist configuration.')

        return self.config[section][self.index(section, entry)].value

    def update(self, section, entry, value=None, type=None):
        """
        For the given namelist `section' `entry', update either its `value' or `type'.

        Parameters
        ----------
        section : str
            The NML_`section' name.
        entry : str
            The entry name within NML_`section'.
        value : str, int, float, optional
            The value to update the namelist entry with.
        type : str, optional
            The type to update the namelist entry with.

        """

        # Remove leading "&" in case we've copy-pasted carelessly.
        if section.startswith('&'):
            section = section[1:]

        if value is None and type is None:
            raise ValueError("Give one of `value' or `type' to update.")

        if section not in self.config:
            raise KeyError(f'{section} not defined in this namelist configuration.')

        if not value is None:
            if isinstance(value, bool):
                value = str(value)[0]
            self.config[section][self.index(section, entry)].value = value

        if not type is None:
            self.config[section][self.index(section, entry)].type = type

    def update_nudging(self, recovery_time):
        """
        Calculate some of the nudging time scales based on the formula in the FVCOM manual for the specified recovery
        time.

        Parameters
        ----------
        recovery_time : float
            The recovery time (in hours) for the boundary forcing.

        """

        nudging_timescale = 1 / (recovery_time * 3600 / self.value('NML_INTEGRATION', 'EXTSTEP_SECONDS'))
        self.update('NML_OPEN_BOUNDARY_CONTROL', 'OBC_TEMP_NUDGING_TIMESCALE', nudging_timescale)
        self.update('NML_OPEN_BOUNDARY_CONTROL', 'OBC_SALT_NUDGING_TIMESCALE', nudging_timescale)
        if self._fabm:
            self.update('NML_OPEN_BOUNDARY_CONTROL', 'OBC_FABM_NUDGING_TIMESCALE', nudging_timescale)

    def update_nesting_interval(self, target_interval=900):
        """
        Update the 'NCNEST_OUT_INTERVAL' to be compatible with the new (as of FVCOM version 4.1) requirement.

        The simulation time (END_DATE-START_DATE) should be evenly divisible by NCNEST_OUT_INTERVAL * NCNEST_BLOCKSIZE.

        Based on the current value of NCNEST_BLOCKSIZE and the model duration, find a sensible NCNEST_OUT_INTERVAL
        which is close to the optional given target interval (defaults to 900 seconds)

        Parameters
        ----------
        target_interval : float, optional
            The target time in seconds for which to aim when finding the required NCNEST_OUT_INTERVAL. If omitted,
            defaults to 900 seconds.

        Notes
        -----
        This can fail to find a solution which is considered valid (where valid is "it's a nice round number").
        Adjust target_interval to something else to try and get it to work.

        """

        model_start = datetime.strptime(self.value('NML_CASE', 'START_DATE'), '%Y-%m-%d %H:%M:%S')
        model_end = datetime.strptime(self.value('NML_CASE', 'END_DATE'), '%Y-%m-%d %H:%M:%S')
        model_duration_seconds = (model_end - model_start).total_seconds()

        # Checking the range from the minimum useful time (time_resolution_seconds) to ten times the target should
        # yield at least one suitable interval. Do intervals of a minute since that's less weird (who wants a nesting
        # output every 4 minutes 34 seconds? No one.). Only do that if we're running the model for more than a
        # minute. Otherwise, the interval is a second.
        candidate_interval = []
        time_resolution_seconds = 60
        if model_duration_seconds <= time_resolution_seconds:
            time_resolution_seconds = 1
        time_tries = range(time_resolution_seconds,
                           (10 * target_interval) + time_resolution_seconds,
                           time_resolution_seconds)
        for interval in time_tries:
            if self.valid_nesting_timescale(interval):
                candidate_interval.append(interval)

        if not candidate_interval:
            raise ValueError("Unable to identify a suitable NCNEST_OUT_INTERVAL. "
                             "Try setting the `target_interval' to something bigger or changing the NCNEST_BLOCKSIZE "
                             "or EXTSTEP_SECONDS values.")

        # Find the one closest to the target.
        ncnest_out_interval = candidate_interval[np.argmin(np.abs(np.asarray(candidate_interval) - target_interval))]
        self.update('NML_NCNEST', 'NCNEST_OUT_INTERVAL', f'seconds={float(ncnest_out_interval):g}')

    def valid_nesting_timescale(self, interval=None):
        """
        Check the NCNEST_OUT_INTERVAL is compatible with the currently defined blocksize and model duration.

        Parameters
        ----------
        interval : float, optional
            The current NCNEST_OUT_INTERVAL value. If omitted, we grab the one defined in self.config.

        Returns
        -------
        compatible : bool
            True if the interval is compatible with the model duration and time step, False if not.

        """

        model_start = datetime.strptime(self.value('NML_CASE', 'START_DATE'), '%Y-%m-%d %H:%M:%S')
        model_end = datetime.strptime(self.value('NML_CASE', 'END_DATE'), '%Y-%m-%d %H:%M:%S')
        model_duration_seconds = (model_end - model_start).total_seconds()
        nesting_blocksize = self.value('NML_NCNEST', 'NCNEST_BLOCKSIZE')
        timestep = self.value('NML_INTEGRATION', 'EXTSTEP_SECONDS')

        # We need to parse the interval format and store everything in seconds.
        if interval is None:
            units, interval = self.value('NML_NCNEST', 'NCNEST_OUT_INTERVAL').split('=')
            interval = float(interval.strip())
            units = units.strip()
            if units == 'minutes':
                interval /= 60
            elif units == 'hours':
                interval /= 60 * 60
            elif units == 'days':
                interval /= 60 * 60 * 24
            elif units == 'cycles':
                interval = timestep * int(interval)

        res = model_duration_seconds / (interval * nesting_blocksize)
        # The first check is for evenly divisible intervals and the second is for ones compatible with the model
        # time step (not sure that's necessary).
        if res % 2 == 0 and res / timestep % 2 == 0:
            return True
        else:
            return False

    def update_ramp(self, duration):
        """
        Set the model ramp.

        Parameters
        ----------
        duration : float
            The ramp, in hours.

        """

        timestep = self.value('NML_INTEGRATION', 'EXTSTEP_SECONDS')
        ramp = int(duration * 60 * 60 / timestep)
        self.update('NML_INTEGRATION', 'IRAMP', ramp)

    def write_model_namelist(self, namelist_file):
        """
        Write the current object to ASCII in FVCOM namelist format.

        Parameters
        ----------
        namelist_file : pathlib.Path, str
            The file to which to write the namelist.

        """

        # Set some defaults that might be None based on what we've got already.
        starts = [('NML_RESTART', 'RST_FIRST_OUT'),
                  ('NML_DYE_RELEASE', 'DYE_RELEASE_START'),
                  ('NML_NETCDF', 'NC_FIRST_OUT'),
                  ('NML_NETCDF_AV', 'NCAV_FIRST_OUT')]
        ends = [('NML_DYE_RELEASE', 'DYE_RELEASE_STOP')]
        case_start = self.value('NML_CASE', 'START_DATE')
        case_end = self.value('NML_CASE', 'END_DATE')
        for start in starts:
            current_start = self.value(*start)
            if current_start is None:
                self.update(*start, case_start)
        for end in ends:
            current_end = self.value(*end)
            if current_end is None:
                self.update(*end, case_end)

        if not self.valid_nesting_timescale() and self.value('NML_NESTING', 'NESTING_ON') == 'T':
            raise ValueError('The current NCNEST_OUT_INTERVAL is invalid for FVCOM. Use '
                             'PyFVCOM.preproc.Model.update_nesting_interval to find a suitable value.')

        write_model_namelist(namelist_file, self.config)


def write_model_namelist(namelist_file, namelist_config, mode='w'):
    """
    Write the given dictionary of namelist sections to ASCII in FVCOM namelist format.

    Parameters
    ----------
    namelist_file : pathlib.Path, str
        The file to which to write the namelist.
    namelist_config : dict
        The dictionary whose keys are the NML_ section and whose entries are NameListEntry objects.
    mode : str, optional
        The file access mode. Defaults to write ('w').

    """

    # Set some defaults that might be None based on what we've got already.
    with Path(namelist_file).open(mode) as f:
        for section in namelist_config:
            f.write(f'&{section}\n')
            for attribute in namelist_config[section]:
                if attribute.value is None:
                    raise ValueError(f'Mandatory {section} {attribute.name} value missing.')
                f.write(attribute.string())

                if attribute != namelist_config[section][-1]:
                    f.write(',\n')
                else:
                    f.write('\n')
            f.write('/\n\n')


class Nest(object):
    """
    Class to hold a set of open boundaries as OpenBoundary objects.

    This feels like it ought to be a superclass of OpenBoundary, but I can't wrap my head around how.

    """

    def __init__(self, grid, sigma, boundary, verbose=False):
        """
        Create a nested boundary object.

        Parameters
        ----------
        grid : PyFVCOM.grid.Domain
            The model grid within which the nest will sit.
        sigma : PyFVCOM.model.OpenBoundary.sigma
            The vertical sigma coordinate configuration for the current grid.
        boundary : PyFVCOM.grid.OpenBoundary, list
            An open boundary or list of open boundaries with which to initialise this nest.
        verbose : bool, optional
            Set to True to enable verbose output. Defaults to False.

        """

        self._debug = False
        self._noisy = verbose

        self.grid = copy.copy(grid)
        self.sigma = copy.copy(sigma)

        if isinstance(boundary, list):
            self.boundaries = boundary
        elif isinstance(boundary, OpenBoundary):
            self.boundaries = [boundary]
        else:
            raise ValueError("Unsupported boundary type {}. Supply PyFVCOM.grid.OpenBoundary or `list'.".format(type(boundary)))
        # Add the sigma and grid structure attributes. This is a bit inefficient as we end up doing it for every
        # boundary each time we add a new boundary.
        self.__update_open_boundaries()

    def __iter__(self):
        return (a for a in dir(self) if not a.startswith('_'))

    def __update_open_boundaries(self):
        """
        Call this when we've done something which affects the open boundary objects and we need to update their
        properties.

        For example, this updates sigma information if we've added the sigma distribution to the Model object.

        """

        # Add the grid and sigma data to any open boundaries we've got loaded.
        for ii, boundary in enumerate(self.boundaries):
            if self._debug:
                print('Adding grid info to boundary {} of {}'.format(ii + 1, len(self.boundaries)))
            for attribute in self.grid:
                if self._debug:
                    print('\t{}'.format(attribute))
                try:
                    if 'center' not in attribute and attribute not in ['lonc', 'latc', 'xc', 'yc']:
                        setattr(boundary.grid, attribute, getattr(self.grid, attribute)[boundary.nodes, ...])
                    else:
                        if np.any(boundary.elements):
                            setattr(boundary.grid, attribute, getattr(self.grid, attribute)[boundary.elements, ...])
                except (IndexError, TypeError):
                    setattr(boundary.grid, attribute, getattr(self.grid, attribute))
                except AttributeError as e:
                    if self._debug:
                        print(e)
                    pass

            if self._debug:
                print('Adding sigma info to boundary {} of {}'.format(ii + 1, len(self.boundaries)))
            for attribute in self.sigma:
                if self._debug:
                    print('\t{}'.format(attribute))
                try:
                    if 'center' not in attribute:
                        setattr(boundary.sigma, attribute, getattr(self.sigma, attribute)[boundary.nodes, ...])
                    else:
                        if np.any(boundary.elements):
                            setattr(boundary.sigma, attribute, getattr(self.sigma, attribute)[boundary.elements, ...])
                except (IndexError, TypeError):
                    setattr(boundary.sigma, attribute, getattr(self.sigma, attribute))
                except AttributeError as e:
                    if self._debug:
                        print(e)

    def add_level(self):
        """
        Function to add a nested level which is connected to the existing nested nodes and elements.

        This is useful for generating nested inputs from other model inputs (e.g. a regularly gridded model) in
        conjunction with PyFVCOM.grid.OpenBoundary.add_nested_forcing().

        Provides
        --------
        Adds a new PyFVCOM.grid.OpenBoundary object in self.boundaries

        """

        if self._noisy:
            print('Add level to the nest.')

        # Find all the elements connected to the last set of open boundary nodes.
        if not np.any(self.boundaries[-1].nodes):
            raise ValueError('No open boundary nodes in the current open boundary. Please add some and try again.')

        new_level_boundaries = []
        for this_boundary in self.boundaries:
            level_elements = find_connected_elements(this_boundary.nodes, self.grid.triangles)
            # Find the nodes and elements in the existing nests.
            nest_nodes = flatten_list([i.nodes for i in self.boundaries])
            nest_elements = flatten_list([i.elements for i in self.boundaries if np.any(i.elements)])

            # Get the nodes connected to the elements we've extracted.
            level_nodes = np.unique(self.grid.triangles[level_elements, :])
            # Remove ones we already have in the nest.
            unique_nodes = np.setdiff1d(level_nodes, nest_nodes)
            if len(unique_nodes) > 0:
                # Create a new open boundary from those nodes.
                new_boundary = OpenBoundary(unique_nodes)

                # Add the elements unique to the current nest level too.
                unique_elements = np.setdiff1d(level_elements, nest_elements)
                new_boundary.elements = unique_elements.tolist()

                # Grab the time from the previous one.
                setattr(new_boundary, 'time', this_boundary.time)
                new_level_boundaries.append(new_boundary)

        for this_boundary in new_level_boundaries:
            self.boundaries.append(this_boundary)

        # Populate the grid and sigma objects too.
        self.__update_open_boundaries()

    def add_weights(self, power=0):
        """
        For the open boundaries in self.boundaries, add a corresponding weight for the nodes and elements to each one.

        Parameters
        ----------
        power : float, optional
            Give an optional power with which weighting decreases with each successive nest. Defaults to 0 (i.e.
            linear).

        Provides
        --------
        Populates the self.boundaries open boundary objects with the relevant weight_node and weight_element arrays.

        """

        if self._noisy:
                print('Add weights to the nested boundary.')

        for index, boundary in enumerate(self.boundaries):
            if power == 0:
                weight_node = 1 / (index + 1)
            else:
                weight_node = 1 / ((index + 1)**power)

            boundary.weight_node = np.repeat(weight_node, len(boundary.nodes))
            # We will always have one fewer sets of elements as the nodes bound the elements.
            if not np.any(boundary.elements) and index > 0:
                raise ValueError('No elements defined in this nest. Adding weights requires elements.')
            elif np.any(boundary.elements):
                # We should only ever get here on the second iteration since the first open boundary has no elements
                # in a nest (it's just the original open boundary).
                if power == 0:
                    weight_element = 1 / index
                else:
                    weight_element = 1 / (index**power)
                boundary.weight_element = np.repeat(weight_element, len(boundary.elements))

    def add_tpxo_tides(self, *args, **kwargs):
        """
        Add TPXO tides at the set of open boundaries.

        Parameters
        ----------
        tpxo_harmonics : str, pathlib.Path
            Path to the TPXO harmonics netCDF file to use.
        predict : str, optional
            Type of data to predict. Select 'zeta' (default), 'u' or 'v'.
        interval : str, optional
            Time sampling interval in days. Defaults to 1 hour.
        constituents : list, optional
            List of constituent names to use in UTide.reconstruct. Defaults to ['M2'].
        serial : bool, optional
            Run in serial rather than parallel. Defaults to parallel.
        pool_size : int, optional
            Specify number of processes for parallel run. By default it uses all available.
        noisy : bool, optional
            Set to True to enable some sort of progress output. Defaults to False.

        """

        if self._noisy:
            print('Interpolate TPXO tides to the nested boundary.')

        for boundary in self.boundaries:
            boundary.add_tpxo_tides(*args, **kwargs)

    def add_nested_forcing(self, *args, **kwargs):
        """
        Interpolate the given data onto the open boundary nodes for the period from `self.time.start' to
        `self.time.end'.

        Parameters
        ----------
        fvcom_name : str
            The data field name to add to the nest object which will be written to netCDF for FVCOM.
        coarse_name : str
            The data field name to use from the coarse object.
        coarse : RegularReader
            The regularly gridded data to interpolate onto the open boundary nodes. This must include time, lon,
            lat and depth data as well as the time series to interpolate (4D volume [time, depth, lat, lon]).
        interval : float, optional
            Time sampling interval in days. Defaults to 1 day.
        constrain_coordinates : bool, optional
            Set to True to constrain the open boundary coordinates (lon, lat, depth) to the supplied coarse data.
            This essentially squashes the open boundary to fit inside the coarse data and is, therefore, a bit of a
            fudge! Defaults to False.
        mode : bool, optional
            Set to 'nodes' to interpolate onto the open boundary node positions or 'elements' for the elements for
            z-level data. For 2D data, set to 'surface' (interpolates to the node positions ignoring depth
            coordinates). Also supported are 'sigma_nodes' and `sigma_elements' which means we have spatially (and
            optionally temporally) varying water depths (i.e. sigma layers rather than z-levels). Defaults to 'nodes'.
        tide_adjust : bool, optional
            Some nested forcing doesn't include tidal components and these have to be added from predictions using
            harmonics. With this set to true the interpolated forcing has the tidal component (required to already
            exist in self.tide) added to the final data.
        verbose : bool, optional
            Set to True to enable verbose output. Defaults to False (no verbose output).

        """
        for ii, boundary in enumerate(self.boundaries):
            if self._noisy:
                print(f'Interpolating {args[1]} forcing for nested boundary {ii + 1} of {len(self.boundaries)}')
            boundary.add_nested_forcing(*args, **kwargs)

    def add_fvcom_tides(self, *args, **kwargs):
        """
        Add FVCOM-derived tides at the set of open boundaries.

        Parameters
        ----------
        fvcom_harmonics : str, pathlib.Path
            Path to the FVCOM harmonics netCDF file to use.
        predict : str, optional
            Type of data to predict. Select 'zeta' (default), 'u' or 'v'.
        interval : str, optional
            Time sampling interval in days. Defaults to 1 hour.
        constituents : list, optional
            List of constituent names to use in UTide.reconstruct. Defaults to ['M2'].
        serial : bool, optional
            Run in serial rather than parallel. Defaults to parallel.
        pool_size : int, optional
            Specify number of processes for parallel run. By default it uses all available.
        noisy : bool, optional
            Set to True to enable some sort of progress output. Defaults to False.

        """
        for ii, boundary in enumerate(self.boundaries):
            # Check if we have elements since outer layer of nest doesn't
            if kwargs['predict'] in ['u', 'v', 'ua', 'va'] and not np.any(boundary.elements):
                if self._noisy:
                    print(f'Skipping prediction of {kwargs["predict"]} for boundary {ii + 1} of {len(self.boundaries)}: no elements defined')
            else:
                if self._noisy:
                    print(f'Predicting {kwargs["predict"]} for boundary {ii + 1} of {len(self.boundaries)}')
                boundary.add_fvcom_tides(*args, **kwargs)

    def avg_nest_force_vel(self):
        """
        Create depth-averaged velocities (`ua', `va') in the open boundary object boundary.data data.

        """
        for ii, boundary in enumerate(self.boundaries, 1):
            if np.any(boundary.elements):
                if self._noisy:
                    print(f'Creating ua, va for boundary {ii} of {len(self.boundaries)}')
                boundary.avg_nest_force_vel()


def read_regular(regular, variables, noisy=False, **kwargs):
    """
    Read regularly gridded model data and provides a RegularReader object which mimics a FileReader object.

    Parameters
    ----------
    regular : str, pathlib.Path
        Files to read.
    variables : list
        Variables to extract. Variables missing in the files raise an error.
    noisy : bool, optional
        Set to True to enable verbose output. Defaults to False.
    Remaining keyword arguments are passed to RegularReader.

    Returns
    -------
    regular_model : PyFVCOM.preproc.RegularReader
        A RegularReader object with the requested variables loaded.

    """

    if 'variables' not in kwargs:
        kwargs.update({'variables': variables})

    for ii, file in enumerate(regular):
        if noisy:
            print('Loading file {}'.format(file))
        if ii == 0:
            regular_model = RegularReader(str(file), **kwargs)
        else:
            regular_model = RegularReader(str(file), **kwargs) >> regular_model

    return regular_model


class WriteForcing(object):
    """ Create an FVCOM netCDF input file. """

    def __init__(self, filename, dimensions, global_attributes=None, **kwargs):
        """ Create a netCDF file.

        Parameters
        ----------
        filename : str, pathlib.Path
            Output netCDF path.
        dimensions : dict
            Dictionary of dimension names and sizes.
        global_attributes : dict, optional
            Global attributes to add to the netCDF file.

        Remaining arguments are passed to netCDF4.Dataset.

        """

        self.nc = Dataset(str(filename), 'w', **kwargs)

        for dimension in dimensions:
            self.nc.createDimension(dimension, dimensions[dimension])

        if global_attributes:
            for attribute in global_attributes:
                setattr(self.nc, attribute, global_attributes[attribute])

    def add_variable(self, name, data, dimensions, attributes=None, format='f4', ncopts={}):
        """
        Create a `name' variable with the given `attributes' and `data'.

        Parameters
        ----------
        name : str
            Variable name to add.
        data : np.ndararay, list, float, str
            Data to add to the netCDF file object.
        dimensions : list, tuple
            List of dimension names to apply to the new variable.
        attributes : dict, optional
            Attributes to add to the netCDF variable object.
        format : str, optional
            Data format for the new variable. Defaults to 'f4' (float32).
        ncopts : dict
            Dictionary of options to use when creating the netCDF variables.

        """

        var = self.nc.createVariable(name, format, dimensions, **ncopts)
        if attributes:
            for attribute in attributes:
                setattr(var, attribute, attributes[attribute])

        var[:] = data

        setattr(self, name, var)

    def write_fvcom_time(self, time, **kwargs):
        """
        Write the four standard FVCOM time variables (time, Times, Itime, Itime2) for the given time series.

        Parameters
        ----------
        time : np.ndarray, list, tuple
            Times as datetime objects.

        """

        mjd = date2num(time, units='days since 1858-11-17 00:00:00')
        Itime = np.floor(mjd)  # integer Modified Julian Days
        Itime2 = (mjd - Itime) * 24 * 60 * 60 * 1000  # milliseconds since midnight
        Times = [t.strftime('%Y-%m-%dT%H:%M:%S.%f') for t in time]

        # time
        atts = {'units': 'days since 1858-11-17 00:00:00',
                'format': 'modified julian day (MJD)',
                'long_name': 'time',
                'time_zone': 'UTC'}
        self.add_variable('time', mjd, ['time'], attributes=atts, **kwargs)
        # Itime
        atts = {'units': 'days since 1858-11-17 00:00:00',
                'format': 'modified julian day (MJD)',
                'time_zone': 'UTC'}
        self.add_variable('Itime', Itime, ['time'], attributes=atts, format='i', **kwargs)
        # Itime2
        atts = {'units': 'msec since 00:00:00', 'time_zone': 'UTC'}
        self.add_variable('Itime2', Itime2, ['time'], attributes=atts, format='i', **kwargs)
        # Times
        atts = {'long_name': 'Calendar Date', 'format': 'String: Calendar Time', 'time_zone': 'UTC'}
        self.add_variable('Times', Times, ['time', 'DateStrLen'], format='c', attributes=atts, **kwargs)

    def __enter__(self):
        return self

    def __exit__(self, exc_type, exc_val, exc_tb):
        """ Tidy up the netCDF file handle. """
        self.nc.close()


class RegularReader(FileReader):
    """
    Class to read in regularly gridded model output. This provides a similar interface to a PyFVCOM.read.FileReader
    object but with an extra spatial dimension. This is currently based on CMEMS model outputs (i.e. NEMO).

    Author(s)
    ---------
    Pierre Cazenave (Plymouth Marine Laboratory)

    Credits
    -------
    This code leverages ideas (and in some cases, code) from PySeidon (https://github.com/GrumpyNounours/PySeidon)
    and PyLag-tools (https://gitlab.em.pml.ac.uk/PyLag/PyLag-tools).

    """

    # TODO:
    #  - A lot of the methods on FileReader will need to be reimplemented for these data (e.g. avg_volume_var). That
    #  is, anything which assumes we've got an unstructured grid.

    def __rshift__(self, other, debug=False):
        """
        This special method means we can stack two RegularReader objects in time through a simple append (e.g. nemo
        = nemo2 >> nemo1).

        """

        time_name = 'time'

        # Check we've already got all the same data objects before we start.
        if hasattr(self.dims, 'lon'):
            xname = 'lon'
            xdim = self.dims.lon
        elif hasattr(self.dims, 'x'):
            xname = 'x'
            xdim = self.dims.x
        else:
            raise AttributeError('Unrecognised longitude dimension name')

        if hasattr(self.dims, 'lat'):
            yname = 'lat'
            ydim = self.dims.lat
        elif hasattr(self.dims, 'x'):
            yname = 'y'
            ydim = self.dims.y
        else:
            raise AttributeError('Unrecognised latitude dimension name')

        depthname, depthvar, depthdim, depth_compare = self._get_depth_dim()

        lon_compare = xdim == getattr(other.dims, xname)
        lat_compare = ydim == getattr(other.dims, yname)
        time_compare = other.time.datetime[-1] <= self.time.datetime[0]
        old_data = [i for i in other.data]
        new_data = [i for i in self.data]
        data_compare = new_data == old_data
        if not lon_compare:
            raise ValueError('Horizontal longitude data are incompatible.')
        if not lat_compare:
            raise ValueError('Horizontal latitude data are incompatible.')
        if not depth_compare:
            raise ValueError('Vertical depth layers are incompatible.')
        if not time_compare:
            raise ValueError("Time periods are incompatible (`fvcom2' must be greater than or equal to `fvcom1')."
                             "`fvcom1' has end {} and `fvcom2' has start {}".format(other.time.datetime[-1],
                                                                                    self.time.datetime[0]))
        if not data_compare:
            raise ValueError('Loaded data sets for each RegularReader class must match.')
        if not (old_data == new_data) and (old_data or new_data):
            warn('Subsequent attempts to load data for this merged object will only load data from the first object. '
                 'Load data into each object before merging them.')

        # Copy ourselves to a new version for concatenation. self is the old so we get appended to by the new.
        idem = copy.copy(self)
        for var in idem.data:
            if time_name in idem.ds.variables[var].dimensions:
                if debug:
                    print('Concatenating {} in time'.format(var))
                setattr(idem.data, var, np.ma.concatenate((getattr(other.data, var), getattr(idem.data, var))))
        for time in idem.time:
            setattr(idem.time, time, np.concatenate((getattr(other.time, time), getattr(idem.time, time))))

        # Remove duplicate times.
        time_indices = np.arange(len(idem.time.time))
        _, dupes = np.unique(idem.time.time, return_index=True)
        dupe_indices = np.setdiff1d(time_indices, dupes)
        time_mask = np.ones(time_indices.shape, dtype=bool)
        time_mask[dupe_indices] = False
        for var in idem.data:
            # Only delete things with a time dimension.
            if time_name in idem.ds.variables[var].dimensions:
                # time_axis = idem.ds.variables[var].dimensions.index('time')
                setattr(idem.data, var, getattr(idem.data, var)[time_mask, ...])  # assume time is first
                # setattr(idem.data, var, np.delete(getattr(idem.data, var), dupe_indices, axis=time_axis))
        for time in idem.time:
            try:
                time_axis = idem.ds.variables[time].dimensions.index('time')
                setattr(idem.time, time, np.delete(getattr(idem.time, time), dupe_indices, axis=time_axis))
            except KeyError:
                # This is hopefully one of the additional time variables which doesn't exist in the netCDF dataset.
                # Just delete the relevant indices by assuming that time is the first axis.
                setattr(idem.time, time, np.delete(getattr(idem.time, time), dupe_indices, axis=0))

        # Update dimensions accordingly.
        idem.dims.time = len(idem.time.time)

        return idem

    def _load_time(self):
        """
        Populate a time object with additional useful time representations from the netCDF time data.

        """

        self.time = _TimeReaderReg(self.ds, dims=self._dims)

    def _load_grid(self, netcdf_filestr, grid_variables=None):
        """
        Load the grid data.

        Convert from UTM to spherical if we haven't got those data in the existing output file.

        Parameters
        ----------
        netcdf_filestr : str
            The path to the netCDF file to load.
        grid_variables : list, optional
            If given, these are the grid variable names. If omitted, defaults to CMEMS standard names.

        """
        if grid_variables is None:
<<<<<<< HEAD
            grid_variables = {'lon': 'lon', 'lat': 'lat',
                              'x': 'x', 'y': 'y',
                              'depth': 'depth',
                              'Longitude': 'Longitude', 'Latitude': 'Latitude'}
=======
            if 'longitude' in self.ds.variables:
                grid_variables = {'lon':'longitude', 'lat':'latitude', 'x':'x', 'y':'y', 'depth':'depth', 'Longitude':'Longitude', 'Latitude':'Latitude'}
                self.dims.lon = self.dims.longitude
                self.dims.lat = self.dims.latitude
            else:
                grid_variables = {'lon':'lon', 'lat':'lat', 'x':'x', 'y':'y', 'depth':'depth', 'Longitude':'Longitude', 'Latitude':'Latitude'}
>>>>>>> 0517ee95

        self.grid = PassiveStore()
        # Get the grid data.
        for grid, nc_grid in grid_variables.items():
            try:
                setattr(self.grid, grid, self.ds.variables[nc_grid][:])
                # Save the attributes.
                attributes = PassiveStore()
                for attribute in self.ds.variables[nc_grid].ncattrs():
                    setattr(attributes, attribute, getattr(self.ds.variables[nc_grid], attribute))
            except KeyError:
                # Make zeros for this missing variable so we can convert from the non-missing data below.
                if hasattr(self.dims, 'lon') and hasattr(self.dims, 'lat'):
                    setattr(self.grid, grid, np.zeros((self.dims.lon, self.dims.lat)))
                elif hasattr(self.dims, 'x') and hasattr(self.dims, 'y'):
                    setattr(self.grid, grid, np.zeros((self.dims.x, self.dims.y)))
                else:
                    raise AttributeError('Unknown grid dimension names.')
            except ValueError as value_error_message:
                warn('Variable {} has a problem with the data. Setting value as all zeros.'.format(grid))
                print(value_error_message)
                setattr(self.grid, grid, np.zeros(self.ds.variables[nc_grid].shape))

        # Update dimensions to match those we've been given, if any. Omit time here as we shouldn't be touching that
        # dimension for any variable in use in here.
        for dim in self._dims:
            if dim not in ('time', 'wesn'):
                # TODO Add support for slices here and shapely polygons for subsetting.
                setattr(self.dims, dim, len(self._dims[dim]))

        # Convert the given W/E/S/N coordinates into node and element IDs to subset.
        if self._bounding_box:
            # We need to use the original Dataset lon and lat values here as they have the right shape for the
            # subsetting.
            if not isinstance(self._dims['wesn'], Polygon):
                self._dims['lon'] = np.argwhere((self.grid.lon > self._dims['wesn'][0]) &
                                                (self.grid.lon < self._dims['wesn'][1]))
                self._dims['lat'] = np.argwhere((self.grid.lat > self._dims['wesn'][2]) &
                                                (self.grid.lat < self._dims['wesn'][3]))

        related_variables = {'lon': ('x', 'lon'), 'lat': ('y', 'lat')}
        for spatial_dimension in 'lon', 'lat':
            if spatial_dimension in self._dims:
                setattr(self.dims, spatial_dimension, len(self._dims[spatial_dimension]))
                for var in related_variables[spatial_dimension]:
                    try:
                        spatial_index = self.ds.variables[var].dimensions.index(spatial_dimension)
                        var_shape = [i for i in np.shape(self.ds.variables[var])]
                        var_shape[spatial_index] = getattr(self.dims, spatial_dimension)
                        if 'depth' in (self._dims, self.ds.variables[var].dimensions):
                            var_shape[self.ds.variables[var].dimensions.index('depth')] = self.dims.siglay
                        _temp = np.empty(var_shape) * np.nan
                        if 'depth' in self.ds.variables[var].dimensions:
                            if 'depth' in self._dims:
                                _temp = self.ds.variables[var][self._dims['depth'], self._dims[spatial_dimension]]
                            else:
                                _temp = self.ds.variables[var][:, self._dims[spatial_dimension]]
                        else:
                            _temp = self.ds.variables[var][self._dims[spatial_dimension]]
                    except KeyError:
                        if 'depth' in var:
                            _temp = np.empty((self.dims.depth, getattr(self.dims, spatial_dimension)))
                        else:
                            _temp = np.empty(getattr(self.dims, spatial_dimension))
                    setattr(self.grid, var, _temp)

        # Check if we've been given vertical dimensions to subset in too, and if so, do that. Check we haven't
        # already done this in the 'node' and 'nele' sections above first.
        for var in ['depth']:
            short_dim = copy.copy(var)
            # Assume we need to subset this one unless 'node' or 'nele' are missing from self._dims. If they're in
            # self._dims, we've already subsetted in the 'node' and 'nele' sections above, so doing it again here
            # would fail.
            subset_variable = True
            if 'lon' in self._dims or 'lat' in self._dims:
                subset_variable = False
            # Strip off the _center to match the dimension name.
            if short_dim.endswith('_center'):
                short_dim = short_dim.split('_')[0]
            if short_dim in self._dims:
                if short_dim in self.ds.variables[var].dimensions and subset_variable:
                    _temp = getattr(self.grid, var)[self._dims[short_dim], ...]
                    setattr(self.grid, var, _temp)

        # Check ranges and if zero assume we're missing that particular type, so convert from the other accordingly.
        self.grid.lon_range = np.ptp(self.grid.lon)
        self.grid.lat_range = np.ptp(self.grid.lat)
        self.grid.x_range = np.ptp(self.grid.x)
        self.grid.y_range = np.ptp(self.grid.y)

        # Only do the conversions when we have more than a single point since the relevant ranges will be zero with
        # only one position.
        if hasattr(self.dims, 'lon') and hasattr(self.dims, 'lat'):
            if self.dims.lon > 1 and self.dims.lat > 1:
                if self.grid.lon_range == 0 and self.grid.lat_range == 0:
                    self.grid.lon, self.grid.lat = lonlat_from_utm(self.grid.x, self.grid.y, zone=self._zone)
                    self.grid.lon_range = np.ptp(self.grid.lon)
                    self.grid.lat_range = np.ptp(self.grid.lat)
                if self.grid.lon_range == 0 and self.grid.lat_range == 0:
                    self.grid.x, self.grid.y, _ = utm_from_lonlat(self.grid.lon.ravel(), self.grid.lat.ravel())
                    self.grid.x = np.reshape(self.grid.x, self.grid.lon.shape)
                    self.grid.y = np.reshape(self.grid.y, self.grid.lat.shape)
                    self.grid.x_range = np.ptp(self.grid.x)
                    self.grid.y_range = np.ptp(self.grid.y)

        # Make a bounding box variable too (spherical coordinates): W/E/S/N
        self.grid.bounding_box = (np.min(self.grid.lon), np.max(self.grid.lon),
                                  np.min(self.grid.lat), np.max(self.grid.lat))

    def load_data(self, var):
        """
        Load the given variable/variables.

        Parameters
        ----------
        var : list-like, str
            List of variables to load.

        """

        # Check if we've got iterable variables and make one if not.
        try:
            _ = (e for e in var)
        except TypeError:
            var = [var]

        for v in var:
            if self._noisy:
                print(f'Loading {v}', flush=True)

            if v not in self.ds.variables:
                raise KeyError("Variable '{}' not present in {}.".format(v, self._fvcom))

            # Get this variable's dimensions
            var_dim = self.ds.variables[v].dimensions
            variable_shape = self.ds.variables[v].shape
            variable_indices = [np.arange(i) for i in variable_shape]
            for dimension in var_dim:
                if dimension in self._dims:
                    # Replace their size with anything we've been given in dims.
                    variable_index = var_dim.index(dimension)
                    variable_indices[variable_index] = self._dims[dimension]

            # Check the data we're loading is the same shape as our existing dimensions.
            if hasattr(self.dims, 'longitude'):
                xname = 'longitude'
                xvar = 'lon'
                xdim = self.dims.lon
            elif hasattr(self.dims, 'lon'):
                xname = 'lon'
                xvar = 'lon'
                xdim = self.dims.lon
            elif hasattr(self.dims, 'x'):
                xname = 'x'
                xvar = 'Longitude'
                xdim = self.dims.x
            else:
                raise AttributeError('Unrecognised longitude dimension name')

            if hasattr(self.dims, 'latitude'):
                yname = 'latitude'
                yvar = 'lat'
                ydim = self.dims.lat
            elif hasattr(self.dims, 'lat'):
                yname = 'lat'
                yvar = 'lat'
                ydim = self.dims.lat
            elif hasattr(self.dims, 'y'):
                yname = 'y'
                yvar = 'Latitude'
                ydim = self.dims.y
            else:
                raise AttributeError('Unrecognised latitude dimension name')

            depthname, depthvar, depthdim, depth_compare = self._get_depth_dim()

            if hasattr(self.dims, 'time'):
                timename = 'time'
                timedim = self.dims.time
            elif hasattr(self.dims, 'time_counter'):
                timename = 'time_counter'
                timedim = self.dims.time_counter
            elif hasattr(self.dims, 't'):
                timename = 't'
                timedim = self.dims.t
            else:
                raise AttributeError('Unrecognised time dimension name')

            lon_compare = self.ds.dimensions[xname].size == xdim
            lat_compare = self.ds.dimensions[yname].size == ydim
            time_compare = self.ds.dimensions[timename].size == timedim
            # Check again if we've been asked to subset in any dimension.
            if xname in self._dims:
                lon_compare = len(self.ds.variables[xvar][self._dims[xname]]) == xdim
            if yname in self._dims:
                lat_compare = len(self.ds.variables[yvar][self._dims[yname]]) == ydim
            if depthname in self._dims:
                depth_compare = len(self.ds.variables[depthvar][self._dims[depthname]]) == depthdim
            if timename in self._dims:
                time_compare = len(self.ds.variables['time'][self._dims[timename]]) == timedim

            if not lon_compare:
                raise ValueError('Longitude data are incompatible. You may be trying to load data after having already '
                                 'concatenated a RegularReader object, which is unsupported.')
            if not lat_compare:
                raise ValueError('Latitude data are incompatible. You may be trying to load data after having already '
                                 'concatenated a RegularReader object, which is unsupported.')
            if not depth_compare:
                raise ValueError('Vertical depth layers are incompatible. You may be trying to load data after having '
                                 'already concatenated a RegularReader object, which is unsupported.')
            if not time_compare:
                raise ValueError('Time period is incompatible. You may be trying to load data after having already '
                                 'concatenated a RegularReader object, which is unsupported.')

            if 'time' not in var_dim:
                # Should we error here or carry on having warned?
                warn("{} does not contain a `time' dimension.".format(v))

            attributes = PassiveStore()
            for attribute in self.ds.variables[v].ncattrs():
                setattr(attributes, attribute, getattr(self.ds.variables[v], attribute))
            setattr(self.atts, v, attributes)

            data = self.ds.variables[v][variable_indices]  # data are automatically masked
            setattr(self.data, v, data)

    def _get_depth_dim(self):
        if hasattr(self.dims, 'depth'):
            depthname = 'depth'
            depthvar = 'depth'
            depthdim = self.dims.depth
        elif hasattr(self.dims, 'deptht'):
            depthname = 'deptht'
            depthvar = 'deptht'
            depthdim = self.dims.deptht
        elif hasattr(self.dims, 'depthu'):
            depthname = 'depthu'
            depthvar = 'depthu'
            depthdim = self.dims.depthu
        elif hasattr(self.dims, 'depthv'):
            depthname = 'depthv'
            depthvar = 'depthv'
            depthdim = self.dims.depthv
        elif hasattr(self.dims, 'depthw'):
            depthname = 'depthw'
            depthvar = 'depthw'
            depthdim = self.dims.depthw
        elif hasattr(self.dims, 'z'):
            depthname = 'z'
            depthvar = 'nav_lev'
            depthdim = self.dims.z
        else:
            raise AttributeError('Unrecognised depth dimension name')

        depth_compare = self.ds.dimensions[depthname].size == depthdim

        return depthname, depthvar, depthdim, depth_compare

    def closest_element(self, *args, **kwargs):
        """ Compatibility function. """
        return self.closest_node(*args, **kwargs)

    def closest_node(self, where, cartesian=False, threshold=np.inf, vincenty=False, haversine=False):
        if cartesian:
            raise ValueError('No cartesian coordinates defined')
        else:
            if np.ndim(self.grid.lon) <= 1:
                lat_rav, lon_rav = np.meshgrid(self.grid.lat, self.grid.lon)
                x, y = lon_rav.ravel(), lat_rav.ravel()
            else:
                x, y = self.grid.lon.ravel(), self.grid.lat.ravel()

        index = self._closest_point(x, y, x, y, where, threshold=threshold, vincenty=vincenty, haversine=haversine)
        try:
            index = index[0]
        except IndexError:
            pass
        if np.ndim(self.grid.lon) <= 1:
            return np.unravel_index(index, (len(self.grid.lon), len(self.grid.lat)))
        else:
            return np.unravel_index(index, self.grid.lon.shape)


class NEMOReader(RegularReader):
    """
    Class to read in regularly gridded model output. This provides a similar interface to a PyFVCOM.read.FileReader
    object but with an extra spatial dimension. This is currently based on CMEMS model outputs (i.e. NEMO).

    Author(s)
    ---------
    Pierre Cazenave (Plymouth Marine Laboratory)

    Credits
    -------
    This code leverages ideas (and in some cases, code) from PySeidon (https://github.com/GrumpyNounours/PySeidon)
    and PyLag-tools (https://gitlab.em.pml.ac.uk/PyLag/PyLag-tools).

    """

    # TODO:
    #  - A lot of the methods on FileReader will need to be reimplemented for these data (e.g. avg_volume_var). That
    #  is, anything which assumes we've got an unstructured grid.

    def __rshift__(self, other, debug=False):
        """
        This special method means we can stack two RegularReader objects in time through a simple append (e.g. nemo
        = nemo2 >> nemo1).

        """

        time_name = 'time_counter'

        # Check we've already got all the same data objects before we start.
        if hasattr(self.dims, 'lon'):
            xname = 'lon'
            xdim = self.dims.lon
        elif hasattr(self.dims, 'x'):
            xname = 'x'
            xdim = self.dims.x
        else:
            raise AttributeError('Unrecognised longitude dimension name')

        if hasattr(self.dims, 'lat'):
            yname = 'lat'
            ydim = self.dims.lat
        elif hasattr(self.dims, 'x'):
            yname = 'y'
            ydim = self.dims.y
        else:
            raise AttributeError('Unrecognised latitude dimension name')

        depthname, depthvar, depthdim, depth_compare = self._get_depth_dim()

        lon_compare = xdim == getattr(other.dims, xname)
        lat_compare = ydim == getattr(other.dims, yname)
        time_compare = other.time.datetime[-1] <= self.time.datetime[0]
        old_data = [i for i in other.data]
        new_data = [i for i in self.data]
        data_compare = new_data == old_data
        if not lon_compare:
            raise ValueError('Horizontal longitude data are incompatible.')
        if not lat_compare:
            raise ValueError('Horizontal latitude data are incompatible.')
        if not depth_compare:
            raise ValueError('Vertical depth layers are incompatible.')
        if not time_compare:
            raise ValueError("Time periods are incompatible (`fvcom2' must be greater than or equal to `fvcom1')."
                             "`fvcom1' has end {} and `fvcom2' has start {}".format(other.time.datetime[-1],
                                                                                    self.time.datetime[0]))
        if not data_compare:
            raise ValueError('Loaded data sets for each RegularReader class must match.')
        if not (old_data == new_data) and (old_data or new_data):
            warn('Subsequent attempts to load data for this merged object will only load data from the first object. '
                 'Load data into each object before merging them.')

        # Copy ourselves to a new version for concatenation. self is the old so we get appended to by the new.
        idem = copy.copy(self)
        for var in idem.data:
            if time_name in idem.ds.variables[var].dimensions:
                if debug:
                    print('Concatenating {} in time'.format(var))
                setattr(idem.data, var, np.ma.concatenate((getattr(other.data, var), getattr(idem.data, var))))
        for time in idem.time:
            setattr(idem.time, time, np.concatenate((getattr(other.time, time), getattr(idem.time, time))))

        # Remove duplicate times.
        time_indices = np.arange(len(idem.time.time))
        _, dupes = np.unique(idem.time.time, return_index=True)
        dupe_indices = np.setdiff1d(time_indices, dupes)
        time_mask = np.ones(time_indices.shape, dtype=bool)
        time_mask[dupe_indices] = False
        for var in idem.data:
            # Only delete things with a time dimension.
            if time_name in idem.ds.variables[var].dimensions:
                # time_axis = idem.ds.variables[var].dimensions.index('time')
                setattr(idem.data, var, getattr(idem.data, var)[time_mask, ...])  # assume time is first
                # setattr(idem.data, var, np.delete(getattr(idem.data, var), dupe_indices, axis=time_axis))
        for time in idem.time:
            try:
                time_axis = idem.ds.variables[time].dimensions.index('time')
                setattr(idem.time, time, np.delete(getattr(idem.time, time), dupe_indices, axis=time_axis))
            except KeyError:
                # This is hopefully one of the additional time variables which doesn't exist in the netCDF dataset.
                # Just delete the relevant indices by assuming that time is the first axis.
                setattr(idem.time, time, np.delete(getattr(idem.time, time), dupe_indices, axis=0))

        # Update dimensions accordingly.
        idem.dims.time = len(idem.time.time)

        return idem

    def _load_grid(self, netcdf_filestr, grid_variables=None):
        """
        Load the grid data.

        Convert from UTM to spherical if we haven't got those data in the existing output file.

        Parameters
        ----------
        netcdf_filestr : str
            The path to the netCDF file to load.
        grid_variables : list, optional
            If given, these are the grid variable names. If omitted, defaults to NEMO standard names.

        """
        if grid_variables is None:
            grid_variables = {'lon': 'nav_lon', 'nav_lat': 'lat', 'x': 'x', 'y': 'y', 'depth': 'depth',
                              'Longitude': 'Longitude', 'Latitude': 'Latitude'}

        self.grid = PassiveStore()
        # Get the grid data.
        for grid, nc_grid in grid_variables.items():
            try:
                setattr(self.grid, grid, self.ds.variables[nc_grid][:])
                # Save the attributes.
                attributes = PassiveStore()
                for attribute in self.ds.variables[nc_grid].ncattrs():
                    setattr(attributes, attribute, getattr(self.ds.variables[nc_grid], attribute))
            except KeyError:
                # Make zeros for this missing variable so we can convert from the non-missing data below.
                if hasattr(self.dims, 'lon') and hasattr(self.dims, 'lat'):
                    setattr(self.grid, grid, np.zeros((self.dims.lon, self.dims.lat)))
                elif hasattr(self.dims, 'x') and hasattr(self.dims, 'y'):
                    setattr(self.grid, grid, np.zeros((self.dims.x, self.dims.y)))
                else:
                    raise AttributeError('Unknown grid dimension names.')
            except ValueError as value_error_message:
                warn('Variable {} has a problem with the data. Setting value as all zeros.'.format(grid))
                print(value_error_message)
                setattr(self.grid, grid, np.zeros(self.ds.variables[nc_grid].shape))

        # Link the NEMO dimension names to the CMEMS-style ones to the rest of the code works as is.
        if 'x' in self._dims:
            self._dims['lon'] = self._dims['x']
        if 'y' in self._dims:
            self._dims['lat'] = self._dims['y']
        if 'deptht' in self._dims:
            self._dims['depth'] = self._dims['deptht']

        # Update dimensions to match those we've been given, if any. Omit time here as we shouldn't be touching that
        # dimension for any variable in use in here.
        for dim in self._dims:
            if dim not in ('time', 'wesn'):
                # TODO Add support for slices here.
                setattr(self.dims, dim, len(self._dims[dim]))

        # Convert the given W/E/S/N coordinates into node and element IDs to subset.
        if self._bounding_box:
            # We need to use the original Dataset lon and lat values here as they have the right shape for the
            # subsetting.
            self._dims['lon'] = np.argwhere((self.grid.lon > self._dims['wesn'][0]) &
                                            (self.grid.lon < self._dims['wesn'][1]))
            self._dims['lat'] = np.argwhere((self.grid.lat > self._dims['wesn'][2]) &
                                            (self.grid.lat < self._dims['wesn'][3]))

        # Slicing with 2D arrays needs a meshgrid. Make the missing dimension arrays and then meshgrid those.
        xdim = np.arange(self.ds.variables['nav_lon'].shape[1])
        ydim = np.arange(self.ds.variables['nav_lat'].shape[0])
        if 'x' in self._dims:
            xdim = self._dims['x']
        if 'y' in self._dims:
            ydim = self._dims['y']
        yy, xx = np.meshgrid(ydim, xdim)

        for var in 'nav_lon', 'nav_lat':
            _tmp = self.ds.variables[var][:]
            setattr(self.grid, var, _tmp[yy, xx])
            del _tmp

        # Make 1D arrays of the positions since that's the case for CMEMS data.
        self.grid.lon = np.unique(self.grid.nav_lon)
        self.grid.lat = np.unique(self.grid.nav_lat)

        # Check if we've been given vertical dimensions to subset in too, and if so, do that. Check we haven't
        # already done this if the 'node' and 'nele' sections above first.
        for var in ['depth']:
            short_dim = copy.copy(var)
            # Assume we need to subset this one unless 'node' or 'nele' are missing from self._dims. If they're in
            # self._dims, we've already subsetted in the 'node' and 'nele' sections above, so doing it again here
            # would fail.
            subset_variable = True
            if 'lon' in self._dims or 'lat' in self._dims:
                subset_variable = False
            # Strip off the _center to match the dimension name.
            if short_dim.endswith('_center'):
                short_dim = short_dim.split('_')[0]
            if short_dim in self._dims:
                if short_dim in self.ds.variables[var].dimensions and subset_variable:
                    _temp = getattr(self.grid, var)[self._dims[short_dim], ...]
                    setattr(self.grid, var, _temp)

        # Check ranges and if zero assume we're missing that particular type, so convert from the other accordingly.
        self.grid.lon_range = np.ptp(self.grid.lon)
        self.grid.lat_range = np.ptp(self.grid.lat)
        self.grid.x_range = np.ptp(self.grid.x)
        self.grid.y_range = np.ptp(self.grid.y)

        # Only do the conversions when we have more than a single point since the relevant ranges will be zero with
        # only one position.
        if hasattr(self.dims, 'lon') and hasattr(self.dims, 'lat'):
            if self.dims.lon > 1 and self.dims.lat > 1:
                if self.grid.lon_range == 0 and self.grid.lat_range == 0:
                    self.grid.lon, self.grid.lat = lonlat_from_utm(self.grid.x, self.grid.y, zone=self._zone)
                    self.grid.lon_range = np.ptp(self.grid.lon)
                    self.grid.lat_range = np.ptp(self.grid.lat)
                if self.grid.lon_range == 0 and self.grid.lat_range == 0:
                    self.grid.x, self.grid.y, _ = utm_from_lonlat(self.grid.lon.ravel(), self.grid.lat.ravel())
                    self.grid.x = np.reshape(self.grid.x, self.grid.lon.shape)
                    self.grid.y = np.reshape(self.grid.y, self.grid.lat.shape)
                    self.grid.x_range = np.ptp(self.grid.x)
                    self.grid.y_range = np.ptp(self.grid.y)

        # Make a bounding box variable too (spherical coordinates): W/E/S/N
        self.grid.bounding_box = (np.min(self.grid.lon), np.max(self.grid.lon),
                                  np.min(self.grid.lat), np.max(self.grid.lat))

    def load_data(self, var):
        """
        Load the given variable/variables.

        Parameters
        ----------
        var : list-like, str
            List of variables to load.

        """

        # Check if we've got iterable variables and make one if not.
        try:
            _ = (e for e in var)
        except TypeError:
            var = [var]

        for v in var:
            if self._noisy:
                print(f'Loading {v}', flush=True)

            if v not in self.ds.variables:
                raise KeyError("Variable '{}' not present in {}.".format(v, self._fvcom))

            # Get this variable's dimensions
            var_dim = self.ds.variables[v].dimensions
            variable_shape = self.ds.variables[v].shape
            variable_indices = [np.arange(i) for i in variable_shape]
            for dimension in var_dim:
                if dimension in self._dims:
                    # Replace their size with anything we've been given in dims.
                    variable_index = var_dim.index(dimension)
                    variable_indices[variable_index] = self._dims[dimension]

            # Check the data we're loading is the same shape as our existing dimensions. Do NEMO checks first so we
            # fall back on the CMEMS ones.
            if hasattr(self.dims, 'x'):
                xname = 'x'
                # We need to discriminate between CMEMS and original NEMO here.
                xvar = 'nav_lon'
                xdim = self.dims.x
            elif hasattr(self.dims, 'lon'):
                xname = 'lon'
                xvar = 'lon'
                xdim = self.dims.lon
            else:
                raise AttributeError('Unrecognised longitude dimension name')

            if hasattr(self.dims, 'y'):
                yname = 'y'
                # We need to discriminate between CMEMS and original NEMO here.
                yvar = 'nav_lat'
                ydim = self.dims.y
            elif hasattr(self.dims, 'lat'):
                yname = 'lat'
                yvar = 'lat'
                ydim = self.dims.lat
            else:
                raise AttributeError('Unrecognised latitude dimension name')

            depthname, depthvar, depthdim, depth_compare = self._get_depth_dim()

            timename = 'time_counter'
            timedim = self.dims.time_counter

            lon_compare = self.ds.dimensions[xname].size == xdim
            lat_compare = self.ds.dimensions[yname].size == ydim
            time_compare = self.ds.dimensions[timename].size == timedim
            # Check again if we've been asked to subset in any dimension.
            if xname in self._dims:
                lon_compare = len(self.ds.variables[xvar][self._dims[xname]]) == xdim
            if yname in self._dims:
                lat_compare = len(self.ds.variables[yvar][self._dims[yname]]) == ydim
            if depthname in self._dims:
                depth_compare = len(self.ds.variables[depthvar][self._dims[depthname]]) == depthdim
            if timename in self._dims:
                time_compare = len(self.ds.variables[timename][self._dims[timename]]) == timedim

            if not lon_compare:
                raise ValueError('Longitude data are incompatible. You may be trying to load data after having already '
                                 'concatenated a RegularReader object, which is unsupported.')
            if not lat_compare:
                raise ValueError('Latitude data are incompatible. You may be trying to load data after having already '
                                 'concatenated a RegularReader object, which is unsupported.')
            if not depth_compare:
                raise ValueError('Vertical depth layers are incompatible. You may be trying to load data after having '
                                 'already concatenated a RegularReader object, which is unsupported.')
            if not time_compare:
                raise ValueError('Time period is incompatible. You may be trying to load data after having already '
                                 'concatenated a RegularReader object, which is unsupported.')

            if timename not in var_dim:
                # Should we error here or carry on having warned?
                warn(f"{v} does not contain a `{timename}' dimension.".format(v))

            attributes = PassiveStore()
            for attribute in self.ds.variables[v].ncattrs():
                setattr(attributes, attribute, getattr(self.ds.variables[v], attribute))
            setattr(self.atts, v, attributes)

            data = self.ds.variables[v][variable_indices]  # data are automatically masked
            setattr(self.data, v, data)


class _TimeReaderReg(_TimeReader):

    def __init__(self, dataset, dims=None, verbose=False):
        self._dims = copy.deepcopy(dims)
        if 'time' in dataset.variables:
            time_var = 'time'
        elif 'time_counter' in dataset.variables:
            time_var = 'time_counter'
        else:
            raise ValueError('Missing a known time variable.')
        time = dataset.variables[time_var][:]

        # Make other time representations.
        self.datetime = num2date(time, units=getattr(dataset.variables[time_var], 'units'))
        if isinstance(self.datetime, (list, tuple, np.ndarray)):
            setattr(self, 'Times', np.array([datetime.strftime(d, '%Y-%m-%dT%H:%M:%S.%f') for d in self.datetime]))
        else:
            setattr(self, 'Times', datetime.strftime(self.datetime, '%Y-%m-%dT%H:%M:%S.%f'))

        self.time = date2num(self.datetime, units='days since 1858-11-17 00:00:00')
        self.Itime = np.floor(self.time)
        self.Itime2 = (self.time - np.floor(self.time)) * 1000 * 60 * 60  # microseconds since midnight
        self.datetime = self.datetime
        self.matlabtime = self.time + 678942.0


class Regular2DReader(RegularReader):
    """
    As for regular reader but where data has no depth component (i.e. ssh, sst)
    """
    def _get_depth_dim(self):
        return None, None, None, True


class NemoRestartRegularReader(RegularReader):
    """
    A nemo reader class for the restart files from the AMM7 nemo-ersem run aimed at making ersem restart files for
    fvcom using the Restart object. Since the mask is stored in a different file this needs to be added manually
    before loading variables e.g.

    nemo_data = '/data/euryale2/to_archive/momm-AMM7-HINDCAST-v0/2007/03/restart_trc.nc''
    nemo_mask = '/data/euryale4/to_archive/momm-AMM7-INPUTS/GRID/mesh_mask.nc'

    tmask = nc.Dataset(nemo_mask_file).variables['tmask'][:] == 0

    nemo_data_reader = pf.preproc.NemoRestartRegularReader(nemo_data_file)
    nemo_data_reader.data_mask = tmask
    nemo_data_reader.load_data([this_nemo])

    Also since these restart files are timeless a single dummy time (2001,1,1) is put in on initialising. The replace
    interpolation *should* ignore the time if there is only one timestep but you can always overwrite it e.g.

    nemo_data_reader.time = restart_file_object.time
    restart_file_object.replace_variable_with_regular(this_fvcom, this_nemo, nemo_data_reader, constrain_coordinates=True, mode='nodes')

    """

    # There has been some parallel work here - I (pica) have been working on making a NEMO-specific RegularReader
    # whilst Mike has added this class. Not sure what can be removed.

    def _load_time(self):
        """
        Populate a time object with additional useful time representations from the netCDF time data.

        """

        self.time = PassiveStore()
        self.time.time = datetime(2001, 1, 1)
        self.time._dims = self._dims

    def _load_grid(self, netcdf_filestr):
        """
        Load the model grid.

        Parameters
        ----------
        netcdf_filestr : str
            Ignored (for compatibility with PyFVCOM.read.FileReader).

        """

        grid_variables = {'lon': 'nav_lon', 'lat': 'nav_lat', 'depth': 'nav_lev', 'x': 'x', 'y': 'y'}
        super()._load_grid(netcdf_filestr, grid_variables=grid_variables)

        self.grid.lat = np.unique(self.grid.lat)
        self.grid.lon = np.unique(self.grid.lon)

        self.dims.lon = self.dims.x
        self.dims.lat = self.dims.y

    def load_data(self, var):
        if not hasattr(self, 'data_mask'):
            raise AttributeError('Need to add data mask before trying to retrieve variables')

        if hasattr(self.dims, 'time'):
            del self.dims.time
        super().load_data(var)

        # Create mask
        for this_var in var:
            setattr(self.data, this_var, np.ma.masked_array(getattr(self.data, this_var), mask=self.data_mask))


class HYCOMReader(RegularReader):
    """
    Class for reading HYCOM data.

    """

    def __rshift__(self, other, debug=False):
        """
        This special method means we can stack two RegularReader objects in time through a simple append: (e.g. nemo
        = nemo2 >> nemo1)

        """

        # This is only subtly different from the one in RegularReader, but since the dimensions associated with each
        # variable differ in name, we have to adjust the code here. This is bound to introduce bugs eventually.

        # Check we've already got all the same data objects before we start.
        lon_compare = self.dims.lon == other.dims.lon
        lat_compare = self.dims.lat == other.dims.lat
        depth_compare = self.dims.depth == other.dims.depth
        time_compare = other.time.datetime[-1] <= self.time.datetime[0]
        old_data = [i for i in other.data]
        new_data = [i for i in self.data]
        data_compare = new_data == old_data
        if not lon_compare:
            raise ValueError('Horizontal longitude data are incompatible.')
        if not lat_compare:
            raise ValueError('Horizontal latitude data are incompatible.')
        if not depth_compare:
            raise ValueError('Vertical depth layers are incompatible.')
        if not time_compare:
            raise ValueError("Time periods are incompatible (`fvcom2' must be greater than or equal to `fvcom1')."
                             "`fvcom1' has end {} and `fvcom2' has start {}".format(other.time.datetime[-1],
                                                                                    self.time.datetime[0]))
        if not data_compare:
            raise ValueError('Loaded data sets for each HYCOMReader class must match.')
        if not (old_data == new_data) and (old_data or new_data):
            warn('Subsequent attempts to load data for this merged object will only load data from the first object. '
                 'Load data into each object before merging them.')

        # Copy ourselves to a new version for concatenation. self is the old so we get appended to by the new.
        idem = copy.copy(self)

        for var in idem.data:
            if 'MT' in idem.ds.variables[var].dimensions:
                setattr(idem.data, var, np.ma.concatenate((getattr(other.data, var), getattr(idem.data, var))))
        for time in idem.time:
            setattr(idem.time, time, np.concatenate((getattr(other.time, time), getattr(idem.time, time))))

        # Remove duplicate times.
        time_indices = np.arange(len(idem.time.time))
        _, dupes = np.unique(idem.time.time, return_index=True)
        dupe_indices = np.setdiff1d(time_indices, dupes)
        time_mask = np.ones(time_indices.shape, dtype=bool)
        time_mask[dupe_indices] = False
        for var in idem.data:
            # Only delete things with a time dimension.
            if 'MT' in idem.ds.variables[var].dimensions:
                # time_axis = idem.ds.variables[var].dimensions.index('time')
                setattr(idem.data, var, getattr(idem.data, var)[time_mask, ...])  # assume time is first
                # setattr(idem.data, var, np.delete(getattr(idem.data, var), dupe_indices, axis=time_axis))
        for time in idem.time:
            try:
                time_axis = idem.ds.variables[time].dimensions.index('MT')
                setattr(idem.time, time, np.delete(getattr(idem.time, time), dupe_indices, axis=time_axis))
            except KeyError:
                # This is hopefully one of the additional time variables which doesn't exist in the netCDF dataset.
                # Just delete the relevant indices by assuming that time is the first axis.
                setattr(idem.time, time, np.delete(getattr(idem.time, time), dupe_indices, axis=0))
            except ValueError:
                # If we're fiddling around with the HYCOMReader data, we might not have the right name for the time
                # dimension, so the .index('time') will fail. Just assume that that is the case and therefore time is
                # the first dimension.
                setattr(idem.time, time, np.delete(getattr(idem.time, time), dupe_indices, axis=0))

        # Update dimensions accordingly.
        idem.dims.time = len(idem.time.time)

        return idem


    def _load_time(self):
        """
        Populate a time object with additional useful time representations from the netCDF time data.

        """

        # Fake it till we make it by adding variables to the HYCOM data which match the other files we use. I get the
        # feeling this should all be in __init__() really.

        # For each variable, replace its dimension names with our standard ones.
        standard_variables = {'Longitude': 'lon', 'Latitude': 'lat', 'MT': 'time', 'Depth': 'depth'}
        standard_dimensions = {'X': 'lon', 'Y': 'lat', 'MT': 'time', 'Depth': 'depth'}
        for var in list(self.ds.variables.keys()):
            if var in standard_variables:
                self.ds.variables[standard_variables[var]] = self.ds.variables[var]
        # Also make dimension attributes for the standard dimension names.
        for dim in standard_dimensions:
            setattr(self.dims, standard_dimensions[dim], getattr(self.dims, dim))

        time = self.ds.variables['time'][:]

        # Make other time representations.
        self.time.datetime = num2date(time, units=getattr(self.ds.variables['time'], 'units'))
        if isinstance(self.time.datetime, (list, tuple, np.ndarray)):
            setattr(self.time, 'Times', np.array([datetime.strftime(d, '%Y-%m-%dT%H:%M:%S.%f') for d in self.time.datetime]))
        else:
            setattr(self.time, 'Times', datetime.strftime(self.time.datetime, '%Y-%m-%dT%H:%M:%S.%f'))
        self.time.time = date2num(self.time.datetime, units='days since 1858-11-17 00:00:00')
        self.time.Itime = np.floor(self.time.time)
        self.time.Itime2 = (self.time.time - np.floor(self.time.time)) * 1000 * 60 * 60  # microseconds since midnight
        self.time.datetime = self.time.datetime
        self.time.matlabtime = self.time.time + 678942.0  # convert to MATLAB-indexed times from Modified Julian Date.

    def _load_grid(self, netcdf_filestr):
        """
        Load the grid data.

        Convert from UTM to spherical if we haven't got those data in the existing output file.

        """

        # This is only subtly different from the one in RegularReader, but since the dimensions associated with each
        # variable differ in name, we have to adjust the code here. This is bound to introduce bugs eventually.

        grid_variables = ['lon', 'lat', 'x', 'y', 'depth']

        # Get the grid data.
        for grid in grid_variables:

            try:
                setattr(self.grid, grid, self.ds.variables[grid][:])
                # Save the attributes.
                attributes = PassiveStore()
                for attribute in self.ds.variables[grid].ncattrs():
                    setattr(attributes, attribute, getattr(self.ds.variables[grid], attribute))
                setattr(self.atts, grid, attributes)
            except KeyError:
                # Make zeros for this missing variable so we can convert from the non-missing data below.
                setattr(self.grid, grid, np.zeros((self.dims.lon, self.dims.lat)))
            except ValueError as value_error_message:
                warn('Variable {} has a problem with the data. Setting value as all zeros.'.format(grid))
                setattr(self.grid, grid, np.zeros(self.ds.variables[grid].shape))

        # Fix the longitudes.
        _lon = getattr(self.grid, 'lon') % int(self.ds.variables['lon'].modulo.split(' ')[0])
        _lon[_lon > 180] -= 360
        setattr(self.grid, 'lon', _lon)

        # Make the grid data the right shape for us to assume it's an FVCOM-style data set.
        # self.grid.lon, self.grid.lat = np.meshgrid(self.grid.lon, self.grid.lat)
        # self.grid.lon, self.grid.lat = self.grid.lon.ravel(), self.grid.lat.ravel()

        # Update dimensions to match those we've been given, if any. Omit time here as we shouldn't be touching that
        # dimension for any variable in use in here.
        for dim in self._dims:
            if dim != 'MT':
                setattr(self.dims, dim, len(self._dims[dim]))

        # Convert the given W/E/S/N coordinates into node and element IDs to subset.
        if self._bounding_box:
            # We need to use the original Dataset lon and lat values here as they have the right shape for the
            # subsetting.

            # HYCOM longitude values are modulo this value. Latitudes are just as is. No idea why.
            weird_modulo = int(self.ds.variables['lon'].modulo.split(' ')[0])
            hycom_lon = self.ds.variables['lon'][:] % weird_modulo
            hycom_lon[hycom_lon > 180] -= 360  # make range -180 to 180.
            self._dims['X'] = (hycom_lon > self._dims['wesn'][0]) & (hycom_lon < self._dims['wesn'][1])
            # Latitude is much more straightforward.
            self._dims['Y'] = (self.ds.variables['lat'][:] > self._dims['wesn'][2]) & \
                              (self.ds.variables['lat'][:] < self._dims['wesn'][3])
            # self._dims['X'] = np.argwhere((self.ds.variables['lon'][:] > self._dims['wesn'][0]) &
            #                               (self.ds.variables['lon'][:] < self._dims['wesn'][1]))
            # self._dims['Y'] = np.argwhere((self.ds.variables['lat'][:] > self._dims['wesn'][2]) &
            #                               (self.ds.variables['lat'][:] < self._dims['wesn'][3]))

        related_variables = {'X': ('Longitude', 'lon'), 'Y': ('Latitude', 'lat')}
        for spatial_dimension in 'X', 'Y':
            if spatial_dimension in self._dims:
                spatial_index = self.ds.variables[spatial_dimension].dimensions.index(spatial_dimension)
                setattr(self.dims, spatial_dimension, self._dims[spatial_dimension].shape[spatial_index])
                for var in related_variables[spatial_dimension]:
                    try:
                        var_shape = [i for i in np.shape(self.ds.variables[var])]
                        if 'Depth' in (self._dims, self.ds.variables[var].dimensions):
                            var_shape[self.ds.variables[var].dimensions.index('Depth')] = self.dims.siglay
                        _temp = np.empty(var_shape) * np.nan
                        # This doesn't work with the HYCOM data at the moment. I haven't translated this from FVCOM's
                        # approach yet.
                        if 'Depth' in self.ds.variables[var].dimensions:
                            # First get the depth layers, then get the horizontal positions. Untested!
                            # TODO: Test this!
                            if 'Depth' in self._dims:
                                _temp = self.ds.variables[var][self._dims['Depth'], ...]
                                _temp[self._dims[spatial_dimension]] = self.ds.variables[var][:][self._dims[spatial_dimension]]
                            else:
                                _temp = self.ds.variables[var][self._dims['Depth'], ...]
                                _temp[self._dims[spatial_dimension]] = self.ds.variables[var][:][self._dims[spatial_dimension]]
                        else:
                            _temp[self._dims[spatial_dimension]] = self.ds.variables[var][:][self._dims[spatial_dimension]]
                    except KeyError:
                        # Try and do something vaguely useful.
                        if 'depth' in var:
                            _temp = np.empty((self.dims.depth, getattr(self.dims, spatial_dimension)))
                        else:
                            _temp = np.empty(getattr(self.dims, spatial_dimension))
                setattr(self.grid, var, _temp)

            if self._bounding_box:
                # Make the indices non-dimensional for the spatial dimensions.
                self._dims[spatial_dimension] = np.ravel_multi_index(np.argwhere(self._dims[spatial_dimension]).T,
                                                                     self._dims[spatial_dimension].shape)

        # Check if we've been given vertical dimensions to subset in too, and if so, do that. Check we haven't
        # already done this if the 'node' and 'nele' sections above first.
        for var in ['depth']:
            short_dim = copy.copy(var)
            # Assume we need to subset this one unless 'node' or 'nele' are missing from self._dims. If they're in
            # self._dims, we've already subsetted in the 'node' and 'nele' sections above, so doing it again here
            # would fail.
            subset_variable = True
            if 'X' in self._dims or 'Y' in self._dims:
                subset_variable = False
            # Strip off the _center to match the dimension name.
            if short_dim.endswith('_center'):
                short_dim = short_dim.split('_')[0]
            if short_dim in self._dims:
                if short_dim in self.ds.variables[var].dimensions and subset_variable:
                    _temp = getattr(self.grid, var)[self._dims[short_dim], ...]
                    setattr(self.grid, var, _temp)

        # Check ranges and if zero assume we're missing that particular type, so convert from the other accordingly.
        self.grid.lon_range = np.ptp(self.grid.lon)
        self.grid.lat_range = np.ptp(self.grid.lat)
        self.grid.x_range = np.ptp(self.grid.x)
        self.grid.y_range = np.ptp(self.grid.y)

        # Only do the conversions when we have more than a single point since the relevant ranges will be zero with
        # only one position.
        if self.dims.lon > 1 and self.dims.lat > 1:
            if self.grid.lon_range == 0 and self.grid.lat_range == 0:
                self.grid.lon, self.grid.lat = lonlat_from_utm(self.grid.x, self.grid.y, zone=self._zone)
                self.grid.lon_range = np.ptp(self.grid.lon)
                self.grid.lat_range = np.ptp(self.grid.lat)
            if self.grid.lon_range == 0 and self.grid.lat_range == 0:
                self.grid.x, self.grid.y = utm_from_lonlat(self.grid.lon, self.grid.lat)
                self.grid.x_range = np.ptp(self.grid.x)
                self.grid.y_range = np.ptp(self.grid.y)

        # Make a bounding box variable too (spherical coordinates): W/E/S/N
        self.grid.bounding_box = (np.min(self.grid.lon), np.max(self.grid.lon),
                                  np.min(self.grid.lat), np.max(self.grid.lat))

    def load_data(self, var):
        """
        Load the given variable/variables.

        Parameters
        ----------
        var : list-like, str
            List of variables to load.

        """

        # This is only subtly different from the one in RegularReader, but since the dimensions associated with each
        # variable differ in name, we have to adjust the code here. This is bound to introduce bugs eventually.

        # Check if we've got iterable variables and make one if not.
        try:
            _ = (e for e in var)
        except TypeError:
            var = [var]

        for v in var:
            if v not in self.ds.variables:
                raise KeyError("Variable '{}' not present in {}".format(v, self._fvcom))

            # Get this variable's dimensions
            var_dim = self.ds.variables[v].dimensions
            variable_shape = self.ds.variables[v].shape
            variable_indices = [np.arange(i) for i in variable_shape]
            for dimension in var_dim:
                if dimension in self._dims:
                    # Replace their size with anything we've been given in dims.
                    variable_index = var_dim.index(dimension)
                    if self._bounding_box and dimension in ('X', 'Y'):
                        rows, columns = np.unravel_index(self._dims[dimension], (self.ds.dimensions['Y'].size, self.ds.dimensions['X'].size))
                        if dimension == 'X':
                            variable_indices[var_dim.index('X')] = np.unique(columns)
                        elif dimension == 'Y':
                            variable_indices[var_dim.index('Y')] = np.unique(rows)
                    else:
                        variable_indices[variable_index] = self._dims[dimension]

            # Check the data we're loading is the same shape as our existing dimensions.
            lon_compare = self.ds.dimensions['X'].size == self.dims.lon
            lat_compare = self.ds.dimensions['Y'].size == self.dims.lat
            depth_compare = self.ds.dimensions['Depth'].size == self.dims.depth
            time_compare = self.ds.dimensions['MT'].size == self.dims.time
            # Check again if we've been asked to subset in any dimension.
            if 'lon' in self._dims:
                lon_compare = len(self.ds.variables['X'][self._dims['lon']]) == self.dims.lon
            if 'lat' in self._dims:
                lat_compare = len(self.ds.variables['Y'][self._dims['lat']]) == self.dims.lat
            if 'depth' in self._dims:
                depth_compare = len(self.ds.variables['Depth'][self._dims['depth']]) == self.dims.depth
            if 'time' in self._dims:
                time_compare = len(self.ds.variables['MT'][self._dims['time']]) == self.dims.time

            if not lon_compare:
                raise ValueError('Longitude data are incompatible. You may be trying to load data after having already '
                                 'concatenated a HYCOMReader object, which is unsupported.')
            if not lat_compare:
                raise ValueError('Latitude data are incompatible. You may be trying to load data after having already '
                                 'concatenated a HYCOMReader object, which is unsupported.')
            if not depth_compare:
                raise ValueError('Vertical depth layers are incompatible. You may be trying to load data after having '
                                 'already concatenated a HYCOMReader object, which is unsupported.')
            if not time_compare:
                raise ValueError('Time period is incompatible. You may be trying to load data after having already '
                                 'concatenated a HYCOMReader object, which is unsupported.')

            if 'MT' not in var_dim:
                # Should we error here or carry on having warned?
                warn("{} does not contain an `MT' (time) dimension.".format(v))

            attributes = PassiveStore()
            for attribute in self.ds.variables[v].ncattrs():
                setattr(attributes, attribute, getattr(self.ds.variables[v], attribute))
            setattr(self.atts, v, attributes)

            data = self.ds.variables[v][variable_indices]  # data are automatically masked
            setattr(self.data, v, data)


def read_hycom(regular, variables, noisy=False, **kwargs):
    """
    Read regularly gridded model data and provides a HYCOMReader object which mimics a FileReader object.

    Parameters
    ----------
    regular : str, pathlib.Path
        Files to read.
    variables : list
        Variables to extract. Variables missing in the files raise an error.
    noisy : bool, optional
        Set to True to enable verbose output. Defaults to False.
    Remaining keyword arguments are passed to HYCOMReader.

    Returns
    -------
    hycom_model : PyFVCOM.preproc.HYCOMReader
        A HYCOMReader object with the requested variables loaded.

    """

    if 'variables' not in kwargs:
        kwargs.update({'variables': variables})

    for ii, file in enumerate(regular):
        if noisy:
            print('Loading file {}'.format(file))
        if ii == 0:
            hycom_model = HYCOMReader(str(file), **kwargs)
        else:
            hycom_model = HYCOMReader(str(file), **kwargs) >> hycom_model

    return hycom_model


class Restart(FileReader):
    """
    Use and abuse FVCOM restart files.

    """

    def __init__(self, *args, **kwargs):

        super().__init__(*args, **kwargs)

        # Store which variables have been replaced so we can do the right thing when writing to netCDF (i.e. use the
        # replaced data rather than what's in the input restart file).
        self.replaced = []

    def replace_variable(self, variable, data):
        """
        Replace the values in `variable' with the given `data'.

        This appends `variable' to the list of variables we've amended (self.replaced).

        Parameters
        ----------
        variable : str
            The variable in the restart file to replace.
        data : numpy.ndarray
            The data with which to replace it.

        """

        setattr(self.data, variable, data)
        self.replaced.append(variable)

    def replace_variable_with_regular(self, variable, coarse_name, coarse, constrain_coordinates=False, mode='nodes'):
        """
        Interpolate the given regularly gridded data onto the grid nodes.

        Parameters
        ----------
        variable : str
            The variable in the restart file to replace.
        coarse_name : str
            The data field name to use from the coarse object.
        coarse : PyFVCOM.preproc.RegularReader
            The regularly gridded data to interpolate onto the grid nodes. This must include time (coarse.time), lon,
            lat and depth data (in coarse.grid) as well as the time series to interpolate (4D volume [time, depth,
            lat, lon]) in coarse.data.
        constrain_coordinates : bool, optional
            Set to True to constrain the grid coordinates (lon, lat, depth) to the supplied coarse data.
            This essentially squashes the ogrid to fit inside the coarse data and is, therefore, a bit of a
            fudge! Defaults to False.
        mode : bool, optional
            Set to 'nodes' to interpolate onto the grid node positions or 'elements' for the elements. Defaults to
            'nodes'.

        """

        # This is more or less a copy-paste of PyFVCOM.grid.add_nested_forcing except we use the full grid
        # coordinates instead of those on the open boundary only. Feels like unnecessary duplication of code.

        # We need the vertical grid data for the interpolation, so load it now.
        self.load_data(['siglay'])
        self.data.siglay_center = nodes2elems(self.data.siglay, self.grid.triangles)
        if mode == 'elements':
            x = copy.deepcopy(self.grid.lonc)
            y = copy.deepcopy(self.grid.latc)
            # Keep depths positive down.
            z = self.grid.h_center * -self.data.siglay_center
        else:
            x = copy.deepcopy(self.grid.lon[:])
            y = copy.deepcopy(self.grid.lat[:])
            # Keep depths positive down.
            z = self.grid.h * -self.data.siglay

        if constrain_coordinates:
            x[x < coarse.grid.lon.min()] = coarse.grid.lon.min()
            x[x > coarse.grid.lon.max()] = coarse.grid.lon.max()
            y[y < coarse.grid.lat.min()] = coarse.grid.lat.min()
            y[y > coarse.grid.lat.max()] = coarse.grid.lat.max()

            # Internal landmasses also need to be dealt with, so test if a point lies within the mask of the grid and
            # move it to the nearest in grid point if so.
            if not mode == 'surface':
                land_mask = getattr(coarse.data, coarse_name)[0, ...].mask[0, :, :]
            else:
                land_mask = getattr(coarse.data, coarse_name)[0, ...].mask

            sea_points = np.ones(land_mask.shape)
            sea_points[land_mask] = np.nan

            ft_sea = RegularGridInterpolator((coarse.grid.lat, coarse.grid.lon), sea_points, method='linear', fill_value=np.nan)
            internal_points = np.isnan(ft_sea(np.asarray([y, x]).T))

            if np.any(internal_points):
                xv, yv = np.meshgrid(coarse.grid.lon, coarse.grid.lat)
                valid_ll = np.asarray([x[~internal_points], y[~internal_points]]).T
                for this_ind in np.where(internal_points)[0]:
                    nearest_valid_ind = np.argmin((valid_ll[:, 0] - x[this_ind])**2 + (valid_ll[:, 1] - y[this_ind])**2)
                    x[this_ind] = valid_ll[nearest_valid_ind, 0]
                    y[this_ind] = valid_ll[nearest_valid_ind, 1]

            # The depth data work differently as we need to squeeze each FVCOM water column into the available coarse
            # data. The only way to do this is to adjust each FVCOM water column in turn by comparing with the
            # closest coarse depth.
            if mode != 'surface':
                coarse_depths = np.tile(coarse.grid.depth, [coarse.dims.lat, coarse.dims.lon, 1]).transpose(2, 0, 1)
                coarse_depths = np.ma.masked_array(coarse_depths, mask=getattr(coarse.data, coarse_name)[0, ...].mask)
                coarse_depths = np.max(coarse_depths, axis=0)
                coarse_depths = np.ma.filled(coarse_depths, 0)

                # Go through each open boundary position and if its depth is deeper than the closest coarse data,
                # squash the open boundary water column into the coarse water column.
                for idx, node in enumerate(zip(x, y, z.T)):
                    nearest_lon_ind = np.argmin((coarse.grid.lon - node[0])**2)
                    nearest_lat_ind = np.argmin((coarse.grid.lat - node[1])**2)

                    if node[0] < coarse.grid.lon[nearest_lon_ind]:
                        nearest_lon_ind = [nearest_lon_ind - 1, nearest_lon_ind, nearest_lon_ind - 1, nearest_lon_ind]
                    else:
                        nearest_lon_ind = [nearest_lon_ind, nearest_lon_ind + 1, nearest_lon_ind, nearest_lon_ind + 1]

                    if node[1] < coarse.grid.lat[nearest_lat_ind]:
                        nearest_lat_ind = [nearest_lat_ind - 1, nearest_lat_ind - 1, nearest_lat_ind, nearest_lat_ind]
                    else:
                        nearest_lat_ind = [nearest_lat_ind, nearest_lat_ind, nearest_lat_ind + 1, nearest_lat_ind + 1]

                    grid_depth = np.min(coarse_depths[nearest_lat_ind, nearest_lon_ind])

                    if grid_depth < node[2].max():
                        # Squash the FVCOM water column into the coarse water column.
                        z[:, idx] = (node[2] / node[2].max()) * grid_depth
                # Fix all depths which are shallower than the shallowest coarse depth. This is more straightforward as
                # it's a single minimum across all the open boundary positions.
                z[z < coarse.grid.depth.min()] = coarse.grid.depth.min()

        # Make arrays of lon, lat, depth and time. Need to make the coordinates match the coarse data shape and then
        # flatten the lot. We should be able to do the interpolation in one shot this way, but we have to be
        # careful our coarse data covers our model domain (space and time).
        nt = len(self.time.time)
        nx = len(x)
        nz = z.shape[0]

        if mode == 'surface':
            if nt > 1:
                boundary_grid = np.array((np.tile(self.time.time, [nx, 1]).T.ravel(),
                                          np.tile(y, [nt, 1]).transpose(0, 1).ravel(),
                                          np.tile(x, [nt, 1]).transpose(0, 1).ravel())).T
                ft = RegularGridInterpolator((coarse.time.time, coarse.grid.lat, coarse.grid.lon),
                                             getattr(coarse.data, coarse_name), method='linear', fill_value=np.nan)
                # Reshape the results to match the un-ravelled boundary_grid array.
                interpolated_coarse_data = ft(boundary_grid).reshape([nt, -1])
            else:
                boundary_grid = np.array((y.ravel(), x.ravel())).T
                ft = RegularGridInterpolator((coarse.grid.lat, coarse.grid.lon),
                                             np.squeeze(getattr(coarse.data, coarse_name)), method='linear', fill_value=np.nan)
                # Reshape the results to match the un-ravelled boundary_grid array.
                interpolated_coarse_data = ft(boundary_grid).reshape([nt, -1])

        else:
            if nt > 1:
                boundary_grid = np.array((np.tile(self.time.time, [nx, nz, 1]).T.ravel(),
                                          np.tile(z, [nt, 1, 1]).ravel(),
                                          np.tile(y, [nz, nt, 1]).transpose(1, 0, 2).ravel(),
                                          np.tile(x, [nz, nt, 1]).transpose(1, 0, 2).ravel())).T
                ft = RegularGridInterpolator((coarse.time.time, coarse.grid.depth, coarse.grid.lat, coarse.grid.lon),
                                             getattr(coarse.data, coarse_name), method='linear',
                                             fill_value=0)
                # Reshape the results to match the un-ravelled boundary_grid array.
                interpolated_coarse_data = ft(boundary_grid).reshape([nt, nz, -1])
            else:
                boundary_grid = np.array((z.ravel(),
                                          np.tile(y, [nz, 1]).ravel(),
                                          np.tile(x, [nz, 1]).ravel())).T
                ft = RegularGridInterpolator((coarse.grid.depth, coarse.grid.lat, coarse.grid.lon),
                                             np.squeeze(getattr(coarse.data, coarse_name)), method='linear',
                                             fill_value=0)
                # Reshape the results to match the un-ravelled boundary_grid array.
                interpolated_coarse_data = ft(boundary_grid).reshape([nt, nz, -1])

        self.replace_variable(variable, interpolated_coarse_data)

    def write_restart(self, restart_file, **ncopts):
        """
        Write out an FVCOM-formatted netCDF file based.

        Parameters
        ----------
        restart_file : str, pathlib.Path
            The output file to create.
        ncopts : dict
            The netCDF options passed as kwargs to netCDF4.Dataset.

        """

        with Dataset(restart_file, 'w', clobber=True, **ncopts) as ds:
            # Re-create all the dimensions and global attributes in the loaded restart file.
            for name, dimension in self.ds.dimensions.items():
                ds.createDimension(name, (len(dimension) if not dimension.isunlimited() else None))
            # Job-lot copy of the global attributes.
            ds.setncatts(self.ds.__dict__)

            # Make all the variables.
            for name, variable in self.ds.variables.items():
                x = ds.createVariable(name, variable.datatype, variable.dimensions)
                # Copy variable attributes all at once via dictionary
                ds[name].setncatts(self.ds[name].__dict__)
                if self._noisy:
                    print('Writing {}'.format(name), end=' ')
                if name in self.replaced:
                    if self._noisy:
                        print('NEW DATA')
                    if name in ['time', 'Itime', 'Itime2', 'Times']:
                        ds[name][:] = getattr(self.time, name)
                    else:
                        ds[name][:] = getattr(self.data, name)
                else:
                    if self._noisy:
                        print('existing data')
                    ds[name][:] = self.ds[name][:]

    def read_regular(self, *args, **kwargs):
        """
        Read regularly gridded model data and provides a RegularReader object which mimics a FileReader object.

        Parameters
        ----------
        regular : str, pathlib.Path
            Files to read.
        variables : list
            Variables to extract. Variables missing in the files raise an error.
        noisy : bool, optional
            Set to True to enable verbose output. Defaults to False.
        Remaining keyword arguments are passed to RegularReader.

        Provides
        --------
        self.regular : PyFVCOM.preproc.RegularReader
            A RegularReader object with the requested variables loaded.

        """

        self.regular = read_regular(*args, noisy=self._noisy, **kwargs)
<|MERGE_RESOLUTION|>--- conflicted
+++ resolved
@@ -4401,19 +4401,14 @@
 
         """
         if grid_variables is None:
-<<<<<<< HEAD
-            grid_variables = {'lon': 'lon', 'lat': 'lat',
-                              'x': 'x', 'y': 'y',
-                              'depth': 'depth',
-                              'Longitude': 'Longitude', 'Latitude': 'Latitude'}
-=======
             if 'longitude' in self.ds.variables:
-                grid_variables = {'lon':'longitude', 'lat':'latitude', 'x':'x', 'y':'y', 'depth':'depth', 'Longitude':'Longitude', 'Latitude':'Latitude'}
+                grid_variables = {'lon': 'longitude', 'lat': 'latitude', 'x': 'x', 'y': 'y',
+                                  'depth': 'depth', 'Longitude': 'Longitude', 'Latitude': 'Latitude'}
                 self.dims.lon = self.dims.longitude
                 self.dims.lat = self.dims.latitude
             else:
-                grid_variables = {'lon':'lon', 'lat':'lat', 'x':'x', 'y':'y', 'depth':'depth', 'Longitude':'Longitude', 'Latitude':'Latitude'}
->>>>>>> 0517ee95
+                grid_variables = {'lon': 'lon', 'lat': 'lat', 'x': 'x', 'y': 'y',
+                                  'depth': 'depth', 'Longitude': 'Longitude', 'Latitude': 'Latitude'}
 
         self.grid = PassiveStore()
         # Get the grid data.
